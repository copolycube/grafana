import { css, cx } from '@emotion/css';
import React, { PureComponent, ReactElement } from 'react';

import { GrafanaTheme, GrafanaTheme2 } from '@grafana/data';
import {
  Button,
  ConfirmButton,
  Field,
  HorizontalGroup,
  Icon,
  Modal,
  stylesFactory,
  Themeable,
  Tooltip,
  useStyles2,
  useTheme,
  withTheme,
} from '@grafana/ui';
<<<<<<< HEAD
import { GrafanaTheme, GrafanaTheme2 } from '@grafana/data';
import { AccessControlAction, Organization, OrgRole, Role, UserDTO, UserOrg } from 'app/types';
import { OrgPicker, OrgSelectItem } from 'app/core/components/Select/OrgPicker';
import { OrgRolePicker } from './OrgRolePicker';
import { contextSrv } from 'app/core/core';
import { UserRolePicker } from 'app/core/components/RolePicker/UserRolePicker';
import { fetchRoleOptions, updateUserRoles } from 'app/core/components/RolePicker/api';
=======
import { UserRolePicker } from 'app/core/components/RolePicker/UserRolePicker';
import { fetchRoleOptions } from 'app/core/components/RolePicker/api';
import { OrgPicker, OrgSelectItem } from 'app/core/components/Select/OrgPicker';
import { contextSrv } from 'app/core/core';
import { AccessControlAction, Organization, OrgRole, UserDTO, UserOrg } from 'app/types';

import { OrgRolePicker } from './OrgRolePicker';
>>>>>>> a320e942

interface Props {
  orgs: UserOrg[];
  user?: UserDTO;
  isExternalUser?: boolean;

  onOrgRemove: (orgId: number) => void;
  onOrgRoleChange: (orgId: number, newRole: OrgRole) => void;
  onOrgAdd: (orgId: number, role: OrgRole) => void;
}

interface State {
  showAddOrgModal: boolean;
}

export class UserOrgs extends PureComponent<Props, State> {
  addToOrgButtonRef = React.createRef<HTMLButtonElement>();
  state = {
    showAddOrgModal: false,
  };

  showOrgAddModal = () => {
    this.setState({ showAddOrgModal: true });
  };

  dismissOrgAddModal = () => {
    this.setState({ showAddOrgModal: false }, () => {
      this.addToOrgButtonRef.current?.focus();
    });
  };

  render() {
    const { user, orgs, isExternalUser, onOrgRoleChange, onOrgRemove, onOrgAdd } = this.props;
    const { showAddOrgModal } = this.state;
    const addToOrgContainerClass = css`
      margin-top: 0.8rem;
    `;
    const canAddToOrg = contextSrv.hasPermission(AccessControlAction.OrgUsersAdd);
    return (
      <>
        <h3 className="page-heading">Organizations</h3>
        <div className="gf-form-group">
          <div className="gf-form">
            <table className="filter-table form-inline">
              <tbody>
                {orgs.map((org, index) => (
                  <OrgRow
                    key={`${org.orgId}-${index}`}
                    isExternalUser={isExternalUser}
                    user={user}
                    org={org}
                    onOrgRoleChange={onOrgRoleChange}
                    onOrgRemove={onOrgRemove}
                  />
                ))}
              </tbody>
            </table>
          </div>
          <div className={addToOrgContainerClass}>
            {canAddToOrg && (
              <Button variant="secondary" onClick={this.showOrgAddModal} ref={this.addToOrgButtonRef}>
                Add user to organization
              </Button>
            )}
          </div>
          <AddToOrgModal
            user={user}
            userOrgs={orgs}
            isOpen={showAddOrgModal}
            onOrgAdd={onOrgAdd}
            onDismiss={this.dismissOrgAddModal}
          />
        </div>
      </>
    );
  }
}

const getOrgRowStyles = stylesFactory((theme: GrafanaTheme) => {
  return {
    removeButton: css`
      margin-right: 0.6rem;
      text-decoration: underline;
      color: ${theme.palette.blue95};
    `,
    label: css`
      font-weight: 500;
    `,
    disabledTooltip: css`
      display: flex;
    `,
    tooltipItem: css`
      margin-left: 5px;
    `,
    tooltipItemLink: css`
      color: ${theme.palette.blue95};
    `,
    rolePickerWrapper: css`
      display: flex;
    `,
    rolePicker: css`
      flex: auto;
      margin-right: ${theme.spacing.sm};
    `,
  };
});

interface OrgRowProps extends Themeable {
  user?: UserDTO;
  org: UserOrg;
  isExternalUser?: boolean;
  onOrgRemove: (orgId: number) => void;
  onOrgRoleChange: (orgId: number, newRole: OrgRole) => void;
}

class UnThemedOrgRow extends PureComponent<OrgRowProps> {
  state = {
    currentRole: this.props.org.role,
    isChangingRole: false,
    roleOptions: [],
    builtInRoles: {},
  };

  componentDidMount() {
    if (contextSrv.licensedAccessControlEnabled()) {
      if (contextSrv.hasPermission(AccessControlAction.ActionRolesList)) {
        fetchRoleOptions(this.props.org.orgId)
          .then((roles) => this.setState({ roleOptions: roles }))
          .catch((e) => console.error(e));
      }
      if (contextSrv.hasPermission(AccessControlAction.ActionBuiltinRolesList)) {
        fetchRoleOptions(this.props.org.orgId)
          .then((roles) => this.setState({ builtInRoles: roles }))
          .catch((e) => console.error(e));
      }
    }
  }

  onOrgRemove = () => {
    const { org } = this.props;
    this.props.onOrgRemove(org.orgId);
  };

  onChangeRoleClick = () => {
    const { org } = this.props;
    this.setState({ isChangingRole: true, currentRole: org.role });
  };

  onOrgRoleChange = (newRole: OrgRole) => {
    this.setState({ currentRole: newRole });
  };

  onOrgRoleSave = () => {
    this.props.onOrgRoleChange(this.props.org.orgId, this.state.currentRole);
  };

  onCancelClick = () => {
    this.setState({ isChangingRole: false });
  };

  onBuiltinRoleChange = (newRole: OrgRole) => {
    this.props.onOrgRoleChange(this.props.org.orgId, newRole);
  };

  render() {
    const { user, org, isExternalUser, theme } = this.props;
    const { currentRole, isChangingRole } = this.state;
    const styles = getOrgRowStyles(theme);
    const labelClass = cx('width-16', styles.label);
    const canChangeRole = contextSrv.hasPermission(AccessControlAction.OrgUsersRoleUpdate);
    const canRemoveFromOrg = contextSrv.hasPermission(AccessControlAction.OrgUsersRemove);
    const rolePickerDisabled = isExternalUser || !canChangeRole;

    const inputId = `${org.name}-input`;
    return (
      <tr>
        <td className={labelClass}>
          <label htmlFor={inputId}>{org.name}</label>
        </td>
        {contextSrv.licensedAccessControlEnabled() ? (
          <td>
            <div className={styles.rolePickerWrapper}>
              <div className={styles.rolePicker}>
                <UserRolePicker
                  userId={user?.id || 0}
                  orgId={org.orgId}
                  builtInRole={org.role}
                  roleOptions={this.state.roleOptions}
                  builtInRoles={this.state.builtInRoles}
                  onBuiltinRoleChange={this.onBuiltinRoleChange}
                  builtinRolesDisabled={rolePickerDisabled}
                />
              </div>
              {isExternalUser && <ExternalUserTooltip />}
            </div>
          </td>
        ) : (
          <>
            {isChangingRole ? (
              <td>
                <OrgRolePicker inputId={inputId} value={currentRole} onChange={this.onOrgRoleChange} autoFocus />
              </td>
            ) : (
              <td className="width-25">{org.role}</td>
            )}
            <td colSpan={1}>
              <div className="pull-right">
                {canChangeRole && (
                  <ChangeOrgButton
                    isExternalUser={isExternalUser}
                    onChangeRoleClick={this.onChangeRoleClick}
                    onCancelClick={this.onCancelClick}
                    onOrgRoleSave={this.onOrgRoleSave}
                  />
                )}
              </div>
            </td>
          </>
        )}
        <td colSpan={1}>
          <div className="pull-right">
            {canRemoveFromOrg && (
              <ConfirmButton
                confirmText="Confirm removal"
                confirmVariant="destructive"
                onCancel={this.onCancelClick}
                onConfirm={this.onOrgRemove}
                autoFocus
              >
                Remove from organization
              </ConfirmButton>
            )}
          </div>
        </td>
      </tr>
    );
  }
}

const OrgRow = withTheme(UnThemedOrgRow);

const getAddToOrgModalStyles = stylesFactory(() => ({
  modal: css`
    width: 500px;
  `,
  buttonRow: css`
    text-align: center;
  `,
  modalContent: css`
    overflow: visible;
  `,
}));

interface AddToOrgModalProps {
  isOpen: boolean;
  user?: UserDTO;
  userOrgs: UserOrg[];
  onOrgAdd(orgId: number, role: string): void;

  onDismiss?(): void;
}

interface AddToOrgModalState {
  selectedOrg: Organization | null;
  role: OrgRole;
  roleOptions: Role[];
  pendingOrgId: number | null;
  pendingUserId: number | null;
  pendingRoles: string[];
}

export class AddToOrgModal extends PureComponent<AddToOrgModalProps, AddToOrgModalState> {
  state: AddToOrgModalState = {
    selectedOrg: null,
    role: OrgRole.Viewer,
    roleOptions: [],
    pendingOrgId: null,
    pendingUserId: null,
    pendingRoles: [],
  };

  onOrgSelect = (org: OrgSelectItem) => {
    const userOrg = this.props.userOrgs.find((userOrg) => userOrg.orgId === org.value?.id);
    this.setState({ selectedOrg: org.value!, role: userOrg?.role || OrgRole.Viewer });
    if (contextSrv.licensedAccessControlEnabled()) {
      if (contextSrv.hasPermission(AccessControlAction.ActionRolesList)) {
        fetchRoleOptions(org.value?.id)
          .then((roles) => this.setState({ roleOptions: roles }))
          .catch((e) => console.error(e));
      }
    }
  };

  onOrgRoleChange = (newRole: OrgRole) => {
    this.setState({
      role: newRole,
    });
  };

  onAddUserToOrg = async () => {
    const { selectedOrg, role } = this.state;
    this.props.onOrgAdd(selectedOrg!.id, role);
    // add the stored userRoles also
    if (contextSrv.licensedAccessControlEnabled()) {
      if (contextSrv.hasPermission(AccessControlAction.OrgUsersRoleUpdate)) {
        if (this.state.pendingUserId) {
          await updateUserRoles(this.state.pendingRoles, this.state.pendingUserId!, this.state.pendingOrgId!);
        }
      }
    }
  };

  onCancel = () => {
    // clear selectedOrg when modal is canceled
    this.setState({
      selectedOrg: null,
      pendingRoles: [],
      pendingOrgId: null,
      pendingUserId: null,
    });
    if (this.props.onDismiss) {
      this.props.onDismiss();
    }
  };

  onRoleUpdate = async (roles: string[], userId: number, orgId: number | undefined) => {
    // keep the new role assignments for user
    this.setState({
      pendingRoles: roles,
      pendingOrgId: orgId!,
      pendingUserId: userId,
    });
  };

  render() {
    const { isOpen, user, userOrgs } = this.props;
    const { role, roleOptions, selectedOrg } = this.state;
    const styles = getAddToOrgModalStyles();
    return (
      <Modal
        className={styles.modal}
        contentClassName={styles.modalContent}
        title="Add to an organization"
        isOpen={isOpen}
        onDismiss={this.onCancel}
      >
        <Field label="Organization">
          <OrgPicker inputId="new-org-input" onSelected={this.onOrgSelect} excludeOrgs={userOrgs} autoFocus />
        </Field>
        <Field label="Role" disabled={selectedOrg === null}>
          {contextSrv.accessControlEnabled() ? (
            <UserRolePicker
              userId={user?.id || 0}
              orgId={selectedOrg?.id}
              builtInRole={role}
              onBuiltinRoleChange={this.onOrgRoleChange}
              builtinRolesDisabled={false}
              roleOptions={roleOptions}
              updateDisabled={true}
              onApplyRoles={this.onRoleUpdate}
            />
          ) : (
            <OrgRolePicker inputId="new-org-role-input" value={role} onChange={this.onOrgRoleChange} />
          )}
        </Field>
        <Modal.ButtonRow>
          <HorizontalGroup spacing="md" justify="center">
            <Button variant="secondary" fill="outline" onClick={this.onCancel}>
              Cancel
            </Button>
            <Button variant="primary" disabled={selectedOrg === null} onClick={this.onAddUserToOrg}>
              Add to organization
            </Button>
          </HorizontalGroup>
        </Modal.ButtonRow>
      </Modal>
    );
  }
}

interface ChangeOrgButtonProps {
  isExternalUser?: boolean;
  onChangeRoleClick: () => void;
  onCancelClick: () => void;
  onOrgRoleSave: () => void;
}

const getChangeOrgButtonTheme = (theme: GrafanaTheme2) => ({
  disabledTooltip: css`
    display: flex;
  `,
  tooltipItemLink: css`
    color: ${theme.v1.palette.blue95};
  `,
});

export function ChangeOrgButton({
  onChangeRoleClick,
  isExternalUser,
  onOrgRoleSave,
  onCancelClick,
}: ChangeOrgButtonProps): ReactElement {
  const styles = useStyles2(getChangeOrgButtonTheme);
  return (
    <div className={styles.disabledTooltip}>
      <ConfirmButton
        confirmText="Save"
        onClick={onChangeRoleClick}
        onCancel={onCancelClick}
        onConfirm={onOrgRoleSave}
        disabled={isExternalUser}
      >
        Change role
      </ConfirmButton>
      {isExternalUser && (
        <Tooltip
          placement="right-end"
          content={
            <div>
              This user&apos;s role is not editable because it is synchronized from your auth provider. Refer to
              the&nbsp;
              <a
                className={styles.tooltipItemLink}
                href={'https://grafana.com/docs/grafana/latest/auth'}
                rel="noreferrer"
                target="_blank"
              >
                Grafana authentication docs
              </a>
              &nbsp;for details.
            </div>
          }
        >
          <Icon name="question-circle" />
        </Tooltip>
      )}
    </div>
  );
}

const ExternalUserTooltip: React.FC = () => {
  const theme = useTheme();
  const styles = getTooltipStyles(theme);

  return (
    <div className={styles.disabledTooltip}>
      <Tooltip
        placement="right-end"
        content={
          <div>
            This user&apos;s built-in role is not editable because it is synchronized from your auth provider. Refer to
            the&nbsp;
            <a
              className={styles.tooltipItemLink}
              href={'https://grafana.com/docs/grafana/latest/auth'}
              rel="noreferrer noopener"
              target="_blank"
            >
              Grafana authentication docs
            </a>
            &nbsp;for details.
          </div>
        }
      >
        <Icon name="question-circle" />
      </Tooltip>
    </div>
  );
};

const getTooltipStyles = stylesFactory((theme: GrafanaTheme) => ({
  disabledTooltip: css`
    display: flex;
  `,
  tooltipItemLink: css`
    color: ${theme.palette.blue95};
  `,
}));<|MERGE_RESOLUTION|>--- conflicted
+++ resolved
@@ -16,7 +16,6 @@
   useTheme,
   withTheme,
 } from '@grafana/ui';
-<<<<<<< HEAD
 import { GrafanaTheme, GrafanaTheme2 } from '@grafana/data';
 import { AccessControlAction, Organization, OrgRole, Role, UserDTO, UserOrg } from 'app/types';
 import { OrgPicker, OrgSelectItem } from 'app/core/components/Select/OrgPicker';
@@ -24,15 +23,6 @@
 import { contextSrv } from 'app/core/core';
 import { UserRolePicker } from 'app/core/components/RolePicker/UserRolePicker';
 import { fetchRoleOptions, updateUserRoles } from 'app/core/components/RolePicker/api';
-=======
-import { UserRolePicker } from 'app/core/components/RolePicker/UserRolePicker';
-import { fetchRoleOptions } from 'app/core/components/RolePicker/api';
-import { OrgPicker, OrgSelectItem } from 'app/core/components/Select/OrgPicker';
-import { contextSrv } from 'app/core/core';
-import { AccessControlAction, Organization, OrgRole, UserDTO, UserOrg } from 'app/types';
-
-import { OrgRolePicker } from './OrgRolePicker';
->>>>>>> a320e942
 
 interface Props {
   orgs: UserOrg[];
