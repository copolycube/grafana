import { css } from '@emotion/css';
import React, { useEffect } from 'react';

import { GrafanaTheme, SelectableValue } from '@grafana/data';
<<<<<<< HEAD
import { stylesFactory, useTheme, Select, MultiSelect, FilterInput, Button } from '@grafana/ui';
=======
import { config } from '@grafana/runtime';
import { stylesFactory, useTheme, Select, MultiSelect, FilterInput } from '@grafana/ui';
>>>>>>> f252e893
import {
  createDatasourcesList,
  SortOrder,
  RichHistorySearchFilters,
  RichHistorySettings,
} from 'app/core/utils/richHistory';
import { RichHistoryQuery, ExploreId } from 'app/types/explore';

import { getSortOrderOptions } from './RichHistory';
import RichHistoryCard from './RichHistoryCard';

export interface Props {
  queries: RichHistoryQuery[];
<<<<<<< HEAD
  totalQueries: number;
=======
  loading: boolean;
>>>>>>> f252e893
  activeDatasourceInstance: string;
  updateFilters: (filtersToUpdate: Partial<RichHistorySearchFilters>) => void;
  clearRichHistoryResults: () => void;
  loadMoreRichHistory: () => void;
  richHistorySearchFilters?: RichHistorySearchFilters;
  richHistorySettings: RichHistorySettings;
  exploreId: ExploreId;
}

const getStyles = stylesFactory((theme: GrafanaTheme) => {
  const bgColor = theme.isLight ? theme.palette.gray5 : theme.palette.dark4;
  return {
    container: css`
      display: flex;
    `,
    containerContent: css`
      width: 100%;
    `,
    selectors: css`
      display: flex;
      justify-content: space-between;
      flex-wrap: wrap;
    `,
    multiselect: css`
      width: 100%;
      margin-bottom: ${theme.spacing.sm};
      .gf-form-select-box__multi-value {
        background-color: ${bgColor};
        padding: ${theme.spacing.xxs} ${theme.spacing.xs} ${theme.spacing.xxs} ${theme.spacing.sm};
        border-radius: ${theme.border.radius.sm};
      }
    `,
    filterInput: css`
      margin-bottom: ${theme.spacing.sm};
    `,
    sort: css`
      width: 170px;
    `,
    footer: css`
      height: 60px;
      margin-top: ${theme.spacing.lg};
      display: flex;
      justify-content: center;
      font-weight: ${theme.typography.weight.light};
      font-size: ${theme.typography.size.sm};
      a {
        font-weight: ${theme.typography.weight.semibold};
        margin-left: ${theme.spacing.xxs};
      }
    `,
  };
});

export function RichHistoryStarredTab(props: Props) {
  const {
    updateFilters,
    clearRichHistoryResults,
    loadMoreRichHistory,
    activeDatasourceInstance,
    richHistorySettings,
    queries,
<<<<<<< HEAD
    totalQueries,
=======
    loading,
>>>>>>> f252e893
    richHistorySearchFilters,
    exploreId,
  } = props;

  const theme = useTheme();
  const styles = getStyles(theme);

  const listOfDatasources = createDatasourcesList();

  useEffect(() => {
    const datasourceFilters =
      richHistorySettings.activeDatasourceOnly && richHistorySettings.lastUsedDatasourceFilters
        ? richHistorySettings.lastUsedDatasourceFilters
        : [activeDatasourceInstance];
    const filters: RichHistorySearchFilters = {
      search: '',
      sortOrder: SortOrder.Descending,
      datasourceFilters,
      from: 0,
      to: richHistorySettings.retentionPeriod,
      starred: true,
    };
    updateFilters(filters);
    return () => {
      clearRichHistoryResults();
    };
    // eslint-disable-next-line react-hooks/exhaustive-deps
  }, []);

  if (!richHistorySearchFilters) {
    return <span>Loading...</span>;
  }

  const sortOrderOptions = getSortOrderOptions();

  return (
    <div className={styles.container}>
      <div className={styles.containerContent}>
        <div className={styles.selectors}>
          {!richHistorySettings.activeDatasourceOnly && (
            <MultiSelect
              className={styles.multiselect}
              options={listOfDatasources.map((ds) => {
                return { value: ds.name, label: ds.name };
              })}
              value={richHistorySearchFilters.datasourceFilters}
              placeholder="Filter queries for data sources(s)"
              aria-label="Filter queries for data sources(s)"
              onChange={(options: SelectableValue[]) => {
                updateFilters({ datasourceFilters: options.map((option) => option.value) });
              }}
            />
          )}
          <div className={styles.filterInput}>
            <FilterInput
              placeholder="Search queries"
              value={richHistorySearchFilters.search}
              onChange={(search: string) => updateFilters({ search })}
            />
          </div>
          <div aria-label="Sort queries" className={styles.sort}>
            <Select
<<<<<<< HEAD
              menuShouldPortal
              value={getSortOrderOptions().filter((order) => order.value === richHistorySearchFilters.sortOrder)}
              options={getSortOrderOptions()}
=======
              value={sortOrderOptions.filter((order) => order.value === richHistorySearchFilters.sortOrder)}
              options={sortOrderOptions}
>>>>>>> f252e893
              placeholder="Sort queries by"
              onChange={(e: SelectableValue<SortOrder>) => updateFilters({ sortOrder: e.value })}
            />
          </div>
        </div>
<<<<<<< HEAD
        {queries.map((q) => {
          const idx = listOfDatasources.findIndex((d) => d.name === q.datasourceName);
          return (
            <RichHistoryCard
              query={q}
              key={q.id}
              exploreId={exploreId}
              dsImg={idx === -1 ? 'public/img/icn-datasource.svg' : listOfDatasources[idx].imgUrl}
              isRemoved={idx === -1}
            />
          );
        })}
        {queries.length && queries.length !== totalQueries ? (
          <div>
            Showing {queries.length} of {totalQueries}. <Button onClick={loadMoreRichHistory}>Load more</Button>
          </div>
        ) : null}
        <div className={styles.footer}>The history is local to your browser and is not shared with others.</div>
=======
        {loading && <span>Loading results...</span>}
        {!loading &&
          queries.map((q) => {
            const idx = listOfDatasources.findIndex((d) => d.name === q.datasourceName);
            return (
              <RichHistoryCard
                query={q}
                key={q.id}
                exploreId={exploreId}
                dsImg={idx === -1 ? 'public/img/icn-datasource.svg' : listOfDatasources[idx].imgUrl}
                isRemoved={idx === -1}
              />
            );
          })}
        <div className={styles.footer}>
          {!config.queryHistoryEnabled ? 'The history is local to your browser and is not shared with others.' : ''}
        </div>
>>>>>>> f252e893
      </div>
    </div>
  );
}<|MERGE_RESOLUTION|>--- conflicted
+++ resolved
@@ -2,12 +2,8 @@
 import React, { useEffect } from 'react';
 
 import { GrafanaTheme, SelectableValue } from '@grafana/data';
-<<<<<<< HEAD
+import { config } from '@grafana/runtime';
 import { stylesFactory, useTheme, Select, MultiSelect, FilterInput, Button } from '@grafana/ui';
-=======
-import { config } from '@grafana/runtime';
-import { stylesFactory, useTheme, Select, MultiSelect, FilterInput } from '@grafana/ui';
->>>>>>> f252e893
 import {
   createDatasourcesList,
   SortOrder,
@@ -21,11 +17,8 @@
 
 export interface Props {
   queries: RichHistoryQuery[];
-<<<<<<< HEAD
   totalQueries: number;
-=======
   loading: boolean;
->>>>>>> f252e893
   activeDatasourceInstance: string;
   updateFilters: (filtersToUpdate: Partial<RichHistorySearchFilters>) => void;
   clearRichHistoryResults: () => void;
@@ -87,11 +80,8 @@
     activeDatasourceInstance,
     richHistorySettings,
     queries,
-<<<<<<< HEAD
     totalQueries,
-=======
     loading,
->>>>>>> f252e893
     richHistorySearchFilters,
     exploreId,
   } = props;
@@ -154,39 +144,13 @@
           </div>
           <div aria-label="Sort queries" className={styles.sort}>
             <Select
-<<<<<<< HEAD
-              menuShouldPortal
-              value={getSortOrderOptions().filter((order) => order.value === richHistorySearchFilters.sortOrder)}
-              options={getSortOrderOptions()}
-=======
               value={sortOrderOptions.filter((order) => order.value === richHistorySearchFilters.sortOrder)}
               options={sortOrderOptions}
->>>>>>> f252e893
               placeholder="Sort queries by"
               onChange={(e: SelectableValue<SortOrder>) => updateFilters({ sortOrder: e.value })}
             />
           </div>
         </div>
-<<<<<<< HEAD
-        {queries.map((q) => {
-          const idx = listOfDatasources.findIndex((d) => d.name === q.datasourceName);
-          return (
-            <RichHistoryCard
-              query={q}
-              key={q.id}
-              exploreId={exploreId}
-              dsImg={idx === -1 ? 'public/img/icn-datasource.svg' : listOfDatasources[idx].imgUrl}
-              isRemoved={idx === -1}
-            />
-          );
-        })}
-        {queries.length && queries.length !== totalQueries ? (
-          <div>
-            Showing {queries.length} of {totalQueries}. <Button onClick={loadMoreRichHistory}>Load more</Button>
-          </div>
-        ) : null}
-        <div className={styles.footer}>The history is local to your browser and is not shared with others.</div>
-=======
         {loading && <span>Loading results...</span>}
         {!loading &&
           queries.map((q) => {
@@ -201,10 +165,14 @@
               />
             );
           })}
+        {queries.length && queries.length !== totalQueries ? (
+          <div>
+            Showing {queries.length} of {totalQueries}. <Button onClick={loadMoreRichHistory}>Load more</Button>
+          </div>
+        ) : null}
         <div className={styles.footer}>
           {!config.queryHistoryEnabled ? 'The history is local to your browser and is not shared with others.' : ''}
         </div>
->>>>>>> f252e893
       </div>
     </div>
   );
