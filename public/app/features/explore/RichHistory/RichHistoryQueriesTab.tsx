import { css } from '@emotion/css';
import React, { useEffect } from 'react';

import { GrafanaTheme, SelectableValue } from '@grafana/data';
<<<<<<< HEAD
import { Button, FilterInput, MultiSelect, RangeSlider, Select, stylesFactory, useTheme } from '@grafana/ui';
=======
import { config } from '@grafana/runtime';
import { FilterInput, MultiSelect, RangeSlider, Select, stylesFactory, useTheme } from '@grafana/ui';
>>>>>>> f252e893
import {
  createDatasourcesList,
  mapNumbertoTimeInSlider,
  mapQueriesToHeadings,
  SortOrder,
  RichHistorySearchFilters,
  RichHistorySettings,
} from 'app/core/utils/richHistory';
import { ExploreId, RichHistoryQuery } from 'app/types/explore';

import { getSortOrderOptions } from './RichHistory';
import RichHistoryCard from './RichHistoryCard';

export interface Props {
  queries: RichHistoryQuery[];
<<<<<<< HEAD
  totalQueries: number;
=======
  loading: boolean;
>>>>>>> f252e893
  activeDatasourceInstance: string;
  updateFilters: (filtersToUpdate?: Partial<RichHistorySearchFilters>) => void;
  clearRichHistoryResults: () => void;
  loadMoreRichHistory: () => void;
  richHistorySettings: RichHistorySettings;
  richHistorySearchFilters?: RichHistorySearchFilters;
  exploreId: ExploreId;
  height: number;
}

const getStyles = stylesFactory((theme: GrafanaTheme, height: number) => {
  const bgColor = theme.isLight ? theme.palette.gray5 : theme.palette.dark4;

  /* 134px is based on the width of the Query history tabs bar, so the content is aligned to right side of the tab */
  const cardWidth = '100% - 134px';
  const sliderHeight = `${height - 180}px`;
  return {
    container: css`
      display: flex;
      .label-slider {
        font-size: ${theme.typography.size.sm};
        &:last-of-type {
          margin-top: ${theme.spacing.lg};
        }
        &:first-of-type {
          font-weight: ${theme.typography.weight.semibold};
          margin-bottom: ${theme.spacing.md};
        }
      }
    `,
    containerContent: css`
      width: calc(${cardWidth});
    `,
    containerSlider: css`
      width: 129px;
      margin-right: ${theme.spacing.sm};
      .slider {
        bottom: 10px;
        height: ${sliderHeight};
        width: 129px;
        padding: ${theme.spacing.sm} 0;
      }
    `,
    slider: css`
      position: fixed;
    `,
    selectors: css`
      display: flex;
      justify-content: space-between;
      flex-wrap: wrap;
    `,
    filterInput: css`
      margin-bottom: ${theme.spacing.sm};
    `,
    multiselect: css`
      width: 100%;
      margin-bottom: ${theme.spacing.sm};
      .gf-form-select-box__multi-value {
        background-color: ${bgColor};
        padding: ${theme.spacing.xxs} ${theme.spacing.xs} ${theme.spacing.xxs} ${theme.spacing.sm};
        border-radius: ${theme.border.radius.sm};
      }
    `,
    sort: css`
      width: 170px;
    `,
    sessionName: css`
      display: flex;
      align-items: flex-start;
      justify-content: flex-start;
      margin-top: ${theme.spacing.lg};
      h4 {
        margin: 0 10px 0 0;
      }
    `,
    heading: css`
      font-size: ${theme.typography.heading.h4};
      margin: ${theme.spacing.md} ${theme.spacing.xxs} ${theme.spacing.sm} ${theme.spacing.xxs};
    `,
    footer: css`
      height: 60px;
      margin: ${theme.spacing.lg} auto;
      display: flex;
      justify-content: center;
      font-weight: ${theme.typography.weight.light};
      font-size: ${theme.typography.size.sm};
      a {
        font-weight: ${theme.typography.weight.semibold};
        margin-left: ${theme.spacing.xxs};
      }
    `,
    queries: css`
      font-size: ${theme.typography.size.sm};
      font-weight: ${theme.typography.weight.regular};
      margin-left: ${theme.spacing.xs};
    `,
  };
});

export function RichHistoryQueriesTab(props: Props) {
  const {
    queries,
<<<<<<< HEAD
    totalQueries,
=======
    loading,
>>>>>>> f252e893
    richHistorySearchFilters,
    updateFilters,
    clearRichHistoryResults,
    loadMoreRichHistory,
    richHistorySettings,
    exploreId,
    height,
    activeDatasourceInstance,
  } = props;

  const theme = useTheme();
  const styles = getStyles(theme, height);

  const listOfDatasources = createDatasourcesList();

  useEffect(() => {
    const datasourceFilters =
      richHistorySettings.activeDatasourceOnly && richHistorySettings.lastUsedDatasourceFilters
        ? richHistorySettings.lastUsedDatasourceFilters
        : [activeDatasourceInstance];
    const filters: RichHistorySearchFilters = {
      search: '',
      sortOrder: SortOrder.Descending,
      datasourceFilters,
      from: 0,
      to: richHistorySettings.retentionPeriod,
      starred: false,
    };
    updateFilters(filters);

    return () => {
      clearRichHistoryResults();
    };
    // eslint-disable-next-line react-hooks/exhaustive-deps
  }, []);

  if (!richHistorySearchFilters) {
    return <span>Loading...</span>;
  }

  /* mappedQueriesToHeadings is an object where query headings (stringified dates/data sources)
   * are keys and arrays with queries that belong to that headings are values.
   */
  const mappedQueriesToHeadings = mapQueriesToHeadings(queries, richHistorySearchFilters.sortOrder);
  const sortOrderOptions = getSortOrderOptions();

  return (
    <div className={styles.container}>
      <div className={styles.containerSlider}>
        <div className={styles.slider}>
          <div className="label-slider">Filter history</div>
          <div className="label-slider">{mapNumbertoTimeInSlider(richHistorySearchFilters.from)}</div>
          <div className="slider">
            <RangeSlider
              tooltipAlwaysVisible={false}
              min={0}
              max={richHistorySettings.retentionPeriod}
              value={[richHistorySearchFilters.from, richHistorySearchFilters.to]}
              orientation="vertical"
              formatTooltipResult={mapNumbertoTimeInSlider}
              reverse={true}
              onAfterChange={(value) => {
                updateFilters({ from: value![0], to: value![1] });
              }}
            />
          </div>
          <div className="label-slider">{mapNumbertoTimeInSlider(richHistorySearchFilters.to)}</div>
        </div>
      </div>

      <div className={styles.containerContent}>
        <div className={styles.selectors}>
          {!richHistorySettings.activeDatasourceOnly && (
            <MultiSelect
              className={styles.multiselect}
              options={listOfDatasources.map((ds) => {
                return { value: ds.name, label: ds.name };
              })}
              value={richHistorySearchFilters.datasourceFilters}
              placeholder="Filter queries for data sources(s)"
              aria-label="Filter queries for data sources(s)"
              onChange={(options: SelectableValue[]) => {
                updateFilters({ datasourceFilters: options.map((option) => option.value) });
              }}
            />
          )}
          <div className={styles.filterInput}>
            <FilterInput
              placeholder="Search queries"
              value={richHistorySearchFilters.search}
              onChange={(search: string) => updateFilters({ search })}
            />
          </div>
          <div aria-label="Sort queries" className={styles.sort}>
            <Select
<<<<<<< HEAD
              menuShouldPortal
              value={getSortOrderOptions().filter((order) => order.value === richHistorySearchFilters.sortOrder)}
              options={getSortOrderOptions()}
=======
              value={sortOrderOptions.filter((order) => order.value === richHistorySearchFilters.sortOrder)}
              options={sortOrderOptions}
>>>>>>> f252e893
              placeholder="Sort queries by"
              onChange={(e: SelectableValue<SortOrder>) => updateFilters({ sortOrder: e.value })}
            />
          </div>
        </div>

        {loading && <span>Loading results...</span>}

        {!loading &&
          Object.keys(mappedQueriesToHeadings).map((heading) => {
            return (
              <div key={heading}>
                <div className={styles.heading}>
                  {heading} <span className={styles.queries}>{mappedQueriesToHeadings[heading].length} queries</span>
                </div>
                {mappedQueriesToHeadings[heading].map((q: RichHistoryQuery) => {
                  const idx = listOfDatasources.findIndex((d) => d.name === q.datasourceName);
                  return (
                    <RichHistoryCard
                      query={q}
                      key={q.id}
                      exploreId={exploreId}
                      dsImg={idx === -1 ? 'public/img/icn-datasource.svg' : listOfDatasources[idx].imgUrl}
                      isRemoved={idx === -1}
                    />
                  );
                })}
              </div>
<<<<<<< HEAD
              {mappedQueriesToHeadings[heading].map((q: RichHistoryQuery) => {
                const idx = listOfDatasources.findIndex((d) => d.name === q.datasourceName);
                return (
                  <RichHistoryCard
                    query={q}
                    key={q.id}
                    exploreId={exploreId}
                    dsImg={idx === -1 ? 'public/img/icn-datasource.svg' : listOfDatasources[idx].imgUrl}
                    isRemoved={idx === -1}
                  />
                );
              })}
            </div>
          );
        })}
        {queries.length && queries.length !== totalQueries ? (
          <div>
            Showing {queries.length} of {totalQueries}. <Button onClick={loadMoreRichHistory}>Load more</Button>
          </div>
        ) : null}
        <div className={styles.footer}>The history is local to your browser and is not shared with others.</div>
=======
            );
          })}
        <div className={styles.footer}>
          {!config.queryHistoryEnabled ? 'The history is local to your browser and is not shared with others.' : ''}
        </div>
>>>>>>> f252e893
      </div>
    </div>
  );
}<|MERGE_RESOLUTION|>--- conflicted
+++ resolved
@@ -2,12 +2,8 @@
 import React, { useEffect } from 'react';
 
 import { GrafanaTheme, SelectableValue } from '@grafana/data';
-<<<<<<< HEAD
 import { Button, FilterInput, MultiSelect, RangeSlider, Select, stylesFactory, useTheme } from '@grafana/ui';
-=======
 import { config } from '@grafana/runtime';
-import { FilterInput, MultiSelect, RangeSlider, Select, stylesFactory, useTheme } from '@grafana/ui';
->>>>>>> f252e893
 import {
   createDatasourcesList,
   mapNumbertoTimeInSlider,
@@ -23,11 +19,8 @@
 
 export interface Props {
   queries: RichHistoryQuery[];
-<<<<<<< HEAD
   totalQueries: number;
-=======
   loading: boolean;
->>>>>>> f252e893
   activeDatasourceInstance: string;
   updateFilters: (filtersToUpdate?: Partial<RichHistorySearchFilters>) => void;
   clearRichHistoryResults: () => void;
@@ -130,11 +123,8 @@
 export function RichHistoryQueriesTab(props: Props) {
   const {
     queries,
-<<<<<<< HEAD
     totalQueries,
-=======
     loading,
->>>>>>> f252e893
     richHistorySearchFilters,
     updateFilters,
     clearRichHistoryResults,
@@ -230,14 +220,8 @@
           </div>
           <div aria-label="Sort queries" className={styles.sort}>
             <Select
-<<<<<<< HEAD
-              menuShouldPortal
-              value={getSortOrderOptions().filter((order) => order.value === richHistorySearchFilters.sortOrder)}
-              options={getSortOrderOptions()}
-=======
               value={sortOrderOptions.filter((order) => order.value === richHistorySearchFilters.sortOrder)}
               options={sortOrderOptions}
->>>>>>> f252e893
               placeholder="Sort queries by"
               onChange={(e: SelectableValue<SortOrder>) => updateFilters({ sortOrder: e.value })}
             />
@@ -266,35 +250,16 @@
                   );
                 })}
               </div>
-<<<<<<< HEAD
-              {mappedQueriesToHeadings[heading].map((q: RichHistoryQuery) => {
-                const idx = listOfDatasources.findIndex((d) => d.name === q.datasourceName);
-                return (
-                  <RichHistoryCard
-                    query={q}
-                    key={q.id}
-                    exploreId={exploreId}
-                    dsImg={idx === -1 ? 'public/img/icn-datasource.svg' : listOfDatasources[idx].imgUrl}
-                    isRemoved={idx === -1}
-                  />
-                );
-              })}
-            </div>
-          );
-        })}
+            );
+          })}
         {queries.length && queries.length !== totalQueries ? (
           <div>
             Showing {queries.length} of {totalQueries}. <Button onClick={loadMoreRichHistory}>Load more</Button>
           </div>
         ) : null}
-        <div className={styles.footer}>The history is local to your browser and is not shared with others.</div>
-=======
-            );
-          })}
         <div className={styles.footer}>
           {!config.queryHistoryEnabled ? 'The history is local to your browser and is not shared with others.' : ''}
         </div>
->>>>>>> f252e893
       </div>
     </div>
   );
