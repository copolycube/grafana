import { css, cx } from '@emotion/css';
import React, { FormEvent, useEffect, useRef, useState } from 'react';

import { GrafanaTheme2, SelectableValue } from '@grafana/data';
import {
  Button,
  Checkbox,
  CustomScrollbar,
  HorizontalGroup,
  Icon,
  Portal,
  RadioButtonGroup,
  Tooltip,
  useStyles2,
  useTheme2,
} from '@grafana/ui';
import { getSelectStyles } from '@grafana/ui/src/components/Select/getSelectStyles';
import { OrgRole, Role } from 'app/types';

import { MENU_MAX_HEIGHT } from './constants';

const BuiltinRoles = Object.values(OrgRole);
const BuiltinRoleOption: Array<SelectableValue<OrgRole>> = BuiltinRoles.map((r) => ({
  label: r,
  value: r,
}));

const fixedRoleGroupNames: Record<string, string> = {
  ldap: 'LDAP',
  current: 'Current org',
};

interface RolePickerMenuProps {
  builtInRole?: OrgRole;
  options: Role[];
  appliedRoles: Role[];
  showGroups?: boolean;
  builtinRolesDisabled?: boolean;
  showBuiltInRole?: boolean;
  onSelect: (roles: Role[]) => void;
  onBuiltInRoleSelect?: (role: OrgRole) => void;
  onUpdate: (newRoles: Role[], newBuiltInRole?: OrgRole) => void;
  onClear?: () => void;
<<<<<<< HEAD
  updateDisabled?: boolean;
=======
  offset: number;
>>>>>>> 2d6ab03e
}

export const RolePickerMenu = ({
  builtInRole,
  options,
  appliedRoles,
  showGroups,
  builtinRolesDisabled,
  showBuiltInRole,
  onSelect,
  onBuiltInRoleSelect,
  onUpdate,
  onClear,
<<<<<<< HEAD
  updateDisabled,
=======
  offset,
>>>>>>> 2d6ab03e
}: RolePickerMenuProps): JSX.Element => {
  const [selectedOptions, setSelectedOptions] = useState<Role[]>(appliedRoles);
  const [selectedBuiltInRole, setSelectedBuiltInRole] = useState<OrgRole | undefined>(builtInRole);
  const [showSubMenu, setShowSubMenu] = useState(false);
  const [openedMenuGroup, setOpenedMenuGroup] = useState('');
  const [subMenuOptions, setSubMenuOptions] = useState<Role[]>([]);
  const subMenuNode = useRef<HTMLDivElement | null>(null);
  const theme = useTheme2();
  const styles = getSelectStyles(theme);
  const customStyles = useStyles2(getStyles);

  // Call onSelect() on every selectedOptions change
  useEffect(() => {
    onSelect(selectedOptions);
  }, [selectedOptions, onSelect]);

  useEffect(() => {
    if (onBuiltInRoleSelect && selectedBuiltInRole) {
      onBuiltInRoleSelect(selectedBuiltInRole);
    }
  }, [selectedBuiltInRole, onBuiltInRoleSelect]);

  const customRoles = options.filter(filterCustomRoles).sort(sortRolesByName);
  const fixedRoles = options.filter(filterFixedRoles).sort(sortRolesByName);
  const optionGroups = getOptionGroups(options);

  const getSelectedGroupOptions = (group: string) => {
    const selectedGroupOptions = [];
    for (const role of selectedOptions) {
      if (getRoleGroup(role) === group) {
        selectedGroupOptions.push(role);
      }
    }
    return selectedGroupOptions;
  };

  const groupSelected = (group: string) => {
    const selectedGroupOptions = getSelectedGroupOptions(group);
    const groupOptions = optionGroups.find((g) => g.value === group);
    return selectedGroupOptions.length > 0 && selectedGroupOptions.length >= groupOptions!.options.length;
  };

  const groupPartiallySelected = (group: string) => {
    const selectedGroupOptions = getSelectedGroupOptions(group);
    const groupOptions = optionGroups.find((g) => g.value === group);
    return selectedGroupOptions.length > 0 && selectedGroupOptions.length < groupOptions!.options.length;
  };

  const onChange = (option: Role) => {
    if (selectedOptions.find((role) => role.uid === option.uid)) {
      setSelectedOptions(selectedOptions.filter((role) => role.uid !== option.uid));
    } else {
      setSelectedOptions([...selectedOptions, option]);
    }
  };

  const onGroupChange = (value: string) => {
    const group = optionGroups.find((g) => {
      return g.value === value;
    });
    if (groupSelected(value)) {
      if (group) {
        setSelectedOptions(selectedOptions.filter((role) => !group.options.find((option) => role.uid === option.uid)));
      }
    } else {
      if (group) {
        const restOptions = selectedOptions.filter((role) => !group.options.find((option) => role.uid === option.uid));
        setSelectedOptions([...restOptions, ...group.options]);
      }
    }
  };

  const onOpenSubMenu = (value: string) => {
    setOpenedMenuGroup(value);
    setShowSubMenu(true);
    const group = optionGroups.find((g) => {
      return g.value === value;
    });
    if (group) {
      setSubMenuOptions(group.options);
    }
  };

  const onCloseSubMenu = (value: string) => {
    setShowSubMenu(false);
    setOpenedMenuGroup('');
    setSubMenuOptions([]);
  };

  const onSelectedBuiltinRoleChange = (newRole: OrgRole) => {
    setSelectedBuiltInRole(newRole);
  };

  const onClearInternal = async () => {
    if (onClear) {
      onClear();
    }
    setSelectedOptions([]);
  };

  const onClearSubMenu = () => {
    const options = selectedOptions.filter((role) => {
      const groupName = getRoleGroup(role);
      return groupName !== openedMenuGroup;
    });
    setSelectedOptions(options);
  };

  const onUpdateInternal = () => {
    const selectedCustomRoles: string[] = [];
    // TODO: needed?
    for (const key in selectedOptions) {
      const roleUID = selectedOptions[key]?.uid;
      selectedCustomRoles.push(roleUID);
    }
    onUpdate(selectedOptions, selectedBuiltInRole);
  };

  return (
    <div
      className={cx(
        styles.menu,
        customStyles.menuWrapper,
        css`
          bottom: ${offset > 0 ? `${offset}px` : 'unset'};
          top: ${offset < 0 ? `${Math.abs(offset)}px` : 'unset'};
        `
      )}
    >
      <div className={customStyles.menu} aria-label="Role picker menu">
        <CustomScrollbar autoHide={false} autoHeightMax={`${MENU_MAX_HEIGHT}px`} hideHorizontalTrack hideVerticalTrack>
          {showBuiltInRole && (
            <div className={customStyles.menuSection}>
              <div className={customStyles.groupHeader}>Built-in roles</div>
              <RadioButtonGroup
                className={customStyles.builtInRoleSelector}
                options={BuiltinRoleOption}
                value={selectedBuiltInRole}
                onChange={onSelectedBuiltinRoleChange}
                fullWidth={true}
                disabled={builtinRolesDisabled}
              />
            </div>
          )}
          {!!fixedRoles.length &&
            (showGroups && !!optionGroups.length ? (
              <div className={customStyles.menuSection}>
                <div className={customStyles.groupHeader}>Fixed roles</div>
                <div className={styles.optionBody}>
                  {optionGroups.map((option, i) => (
                    <RoleMenuGroupOption
                      data={option}
                      key={i}
                      isSelected={groupSelected(option.value) || groupPartiallySelected(option.value)}
                      partiallySelected={groupPartiallySelected(option.value)}
                      disabled={option.options?.every(isNotDelegatable)}
                      onChange={onGroupChange}
                      onOpenSubMenu={onOpenSubMenu}
                      onCloseSubMenu={onCloseSubMenu}
                      root={subMenuNode?.current!}
                      isFocused={showSubMenu && openedMenuGroup === option.value}
                    >
                      {showSubMenu && openedMenuGroup === option.value && (
                        <RolePickerSubMenu
                          options={subMenuOptions}
                          selectedOptions={selectedOptions}
                          onSelect={onChange}
                          onClear={onClearSubMenu}
                        />
                      )}
                    </RoleMenuGroupOption>
                  ))}
                </div>
              </div>
            ) : (
              <div className={customStyles.menuSection}>
                <div className={customStyles.groupHeader}>Fixed roles</div>
                <div className={styles.optionBody}>
                  {fixedRoles.map((option, i) => (
                    <RoleMenuOption
                      data={option}
                      key={i}
                      isSelected={!!(option.uid && !!selectedOptions.find((opt) => opt.uid === option.uid))}
                      disabled={isNotDelegatable(option)}
                      onChange={onChange}
                      hideDescription
                    />
                  ))}
                </div>
              </div>
            ))}
          {!!customRoles.length && (
            <div>
              <div className={customStyles.groupHeader}>Custom roles</div>
              <div className={styles.optionBody}>
                {customRoles.map((option, i) => (
                  <RoleMenuOption
                    data={option}
                    key={i}
                    isSelected={!!(option.uid && !!selectedOptions.find((opt) => opt.uid === option.uid))}
                    disabled={isNotDelegatable(option)}
                    onChange={onChange}
                    hideDescription
                  />
                ))}
              </div>
            </div>
          )}
        </CustomScrollbar>
        <div className={customStyles.menuButtonRow}>
          <HorizontalGroup justify="flex-end">
            <Button size="sm" fill="text" onClick={onClearInternal}>
              Clear all
            </Button>
            <Button size="sm" onClick={onUpdateInternal}>
              {updateDisabled ? `Apply` : `Update`}
            </Button>
          </HorizontalGroup>
        </div>
      </div>
      <div ref={subMenuNode}></div>
    </div>
  );
};

const filterCustomRoles = (option: Role) => !option.name?.startsWith('fixed:');
const filterFixedRoles = (option: Role) => option.name?.startsWith('fixed:');

const getOptionGroups = (options: Role[]) => {
  const groupsMap: { [key: string]: Role[] } = {};
  options.forEach((role) => {
    if (role.name.startsWith('fixed:')) {
      const groupName = getRoleGroup(role);
      if (groupsMap[groupName]) {
        groupsMap[groupName].push(role);
      } else {
        groupsMap[groupName] = [role];
      }
    }
  });

  const groups = [];
  for (const groupName of Object.keys(groupsMap)) {
    const groupOptions = groupsMap[groupName].sort(sortRolesByName);
    groups.push({
      name: fixedRoleGroupNames[groupName] || capitalize(groupName),
      value: groupName,
      options: groupOptions,
    });
  }
  return groups.sort((a, b) => a.name.localeCompare(b.name));
};

interface RolePickerSubMenuProps {
  options: Role[];
  selectedOptions: Role[];
  disabledOptions?: Role[];
  onSelect: (option: Role) => void;
  onClear?: () => void;
}

export const RolePickerSubMenu = ({
  options,
  selectedOptions,
  disabledOptions,
  onSelect,
  onClear,
}: RolePickerSubMenuProps): JSX.Element => {
  const theme = useTheme2();
  const styles = getSelectStyles(theme);
  const customStyles = useStyles2(getStyles);

  const onClearInternal = async () => {
    if (onClear) {
      onClear();
    }
  };

  return (
    <div className={customStyles.subMenu} aria-label="Role picker submenu">
      <CustomScrollbar autoHide={false} autoHeightMax={`${MENU_MAX_HEIGHT}px`} hideHorizontalTrack>
        <div className={styles.optionBody}>
          {options.map((option, i) => (
            <RoleMenuOption
              data={option}
              key={i}
              isSelected={
                !!(
                  option.uid &&
                  (!!selectedOptions.find((opt) => opt.uid === option.uid) ||
                    disabledOptions?.find((opt) => opt.uid === option.uid))
                )
              }
              disabled={
                !!(option.uid && disabledOptions?.find((opt) => opt.uid === option.uid)) || isNotDelegatable(option)
              }
              onChange={onSelect}
              hideDescription
            />
          ))}
        </div>
      </CustomScrollbar>
      <div className={customStyles.subMenuButtonRow}>
        <HorizontalGroup justify="flex-end">
          <Button size="sm" fill="text" onClick={onClearInternal}>
            Clear
          </Button>
        </HorizontalGroup>
      </div>
    </div>
  );
};

interface RoleMenuOptionProps<T> {
  data: Role;
  onChange: (value: Role) => void;
  isSelected?: boolean;
  isFocused?: boolean;
  disabled?: boolean;
  hideDescription?: boolean;
}

export const RoleMenuOption = React.forwardRef<HTMLDivElement, React.PropsWithChildren<RoleMenuOptionProps<any>>>(
  ({ data, isFocused, isSelected, disabled, onChange, hideDescription }, ref) => {
    const theme = useTheme2();
    const styles = getSelectStyles(theme);
    const customStyles = useStyles2(getStyles);

    const wrapperClassName = cx(
      styles.option,
      isFocused && styles.optionFocused,
      disabled && customStyles.menuOptionDisabled
    );

    const onChangeInternal = (event: FormEvent<HTMLElement>) => {
      if (disabled) {
        return;
      }
      event.preventDefault();
      event.stopPropagation();
      onChange(data);
    };

    return (
      <div ref={ref} className={wrapperClassName} aria-label="Role picker option" onClick={onChangeInternal}>
        <Checkbox
          value={isSelected}
          className={customStyles.menuOptionCheckbox}
          onChange={onChangeInternal}
          disabled={disabled}
        />
        <div className={cx(styles.optionBody, customStyles.menuOptionBody)}>
          <span>{data.displayName || data.name}</span>
          {!hideDescription && data.description && <div className={styles.optionDescription}>{data.description}</div>}
        </div>
        {data.description && (
          <Tooltip content={data.description}>
            <Icon name="info-circle" className={customStyles.menuOptionInfoSign} />
          </Tooltip>
        )}
      </div>
    );
  }
);

RoleMenuOption.displayName = 'RoleMenuOption';

interface RoleMenuGroupsOptionProps {
  data: SelectableValue<string>;
  onChange: (value: string) => void;
  onClick?: (value: string) => void;
  onOpenSubMenu?: (value: string) => void;
  onCloseSubMenu?: (value: string) => void;
  isSelected?: boolean;
  partiallySelected?: boolean;
  isFocused?: boolean;
  disabled?: boolean;
  children?: React.ReactNode;
  root?: HTMLElement;
}

export const RoleMenuGroupOption = React.forwardRef<HTMLDivElement, RoleMenuGroupsOptionProps>(
  (
    {
      data,
      isFocused,
      isSelected,
      partiallySelected,
      disabled,
      onChange,
      onClick,
      onOpenSubMenu,
      onCloseSubMenu,
      children,
      root,
    },
    ref
  ) => {
    const theme = useTheme2();
    const styles = getSelectStyles(theme);
    const customStyles = useStyles2(getStyles);

    const wrapperClassName = cx(
      styles.option,
      isFocused && styles.optionFocused,
      disabled && customStyles.menuOptionDisabled
    );

    const onChangeInternal = (event: FormEvent<HTMLElement>) => {
      if (disabled) {
        return;
      }
      if (data.value) {
        onChange(data.value);
      }
    };

    const onClickInternal = (event: FormEvent<HTMLElement>) => {
      if (onClick) {
        onClick(data.value!);
      }
    };

    const onMouseEnter = () => {
      if (onOpenSubMenu) {
        onOpenSubMenu(data.value!);
      }
    };

    const onMouseLeave = () => {
      if (onCloseSubMenu) {
        onCloseSubMenu(data.value!);
      }
    };

    return (
      <div onMouseEnter={onMouseEnter} onMouseLeave={onMouseLeave}>
        <div ref={ref} className={wrapperClassName} aria-label="Role picker option" onClick={onClickInternal}>
          <Checkbox
            value={isSelected}
            className={cx(customStyles.menuOptionCheckbox, {
              [customStyles.checkboxPartiallyChecked]: partiallySelected,
            })}
            onChange={onChangeInternal}
            disabled={disabled}
          />
          <div className={cx(styles.optionBody, customStyles.menuOptionBody)}>
            <span>{data.displayName || data.name}</span>
            <span className={customStyles.menuOptionExpand}></span>
          </div>
          {root && children && (
            <Portal className={customStyles.subMenuPortal} root={root}>
              {children}
            </Portal>
          )}
        </div>
      </div>
    );
  }
);

RoleMenuGroupOption.displayName = 'RoleMenuGroupOption';

const getRoleGroup = (role: Role) => {
  return role.group ?? 'Other';
};

const capitalize = (s: string): string => {
  return s.slice(0, 1).toUpperCase() + s.slice(1);
};

const sortRolesByName = (a: Role, b: Role) => a.name.localeCompare(b.name);

const isNotDelegatable = (role: Role) => {
  return role.delegatable !== undefined && !role.delegatable;
};

export const getStyles = (theme: GrafanaTheme2) => {
  return {
    menuWrapper: css`
      display: flex;
      max-height: 650px;
      position: absolute;
      z-index: ${theme.zIndex.dropdown};
      overflow: hidden;
      min-width: auto;
    `,
    menu: css`
      min-width: 260px;

      & > div {
        padding-top: ${theme.spacing(1)};
      }
    `,
    subMenu: css`
      height: 100%;
      min-width: 260px;
      display: flex;
      flex-direction: column;
      border-left-style: solid;
      border-left-width: 1px;
      border-left-color: ${theme.components.input.borderColor};

      & > div {
        padding-top: ${theme.spacing(1)};
      }
    `,
    groupHeader: css`
      padding: ${theme.spacing(0, 4)};
      display: flex;
      align-items: center;
      color: ${theme.colors.text.primary};
      font-weight: ${theme.typography.fontWeightBold};
    `,
    container: css`
      padding: ${theme.spacing(1)};
      border: 1px ${theme.colors.border.weak} solid;
      border-radius: ${theme.shape.borderRadius(1)};
      background-color: ${theme.colors.background.primary};
      z-index: ${theme.zIndex.modal};
    `,
    menuSection: css`
      margin-bottom: ${theme.spacing(2)};
    `,
    menuOptionCheckbox: css`
      display: flex;
      margin: ${theme.spacing(0, 1, 0, 0.25)};
    `,
    menuButtonRow: css`
      background-color: ${theme.colors.background.primary};
      padding: ${theme.spacing(1)};
    `,
    menuOptionBody: css`
      font-weight: ${theme.typography.fontWeightRegular};
      padding: ${theme.spacing(0, 1.5, 0, 0)};
    `,
    menuOptionDisabled: css`
      color: ${theme.colors.text.disabled};
      cursor: not-allowed;
    `,
    menuOptionExpand: css`
      position: absolute;
      right: ${theme.spacing(1.25)};
      color: ${theme.colors.text.disabled};

      &:after {
        content: '>';
      }
    `,
    menuOptionInfoSign: css`
      color: ${theme.colors.text.disabled};
    `,
    builtInRoleSelector: css`
      margin: ${theme.spacing(1, 1.25, 1, 1)};
    `,
    subMenuPortal: css`
      height: 100%;
      > div {
        height: 100%;
      }
    `,
    subMenuButtonRow: css`
      background-color: ${theme.colors.background.primary};
      padding: ${theme.spacing(1)};
    `,
    checkboxPartiallyChecked: css`
      input {
        &:checked + span {
          &:after {
            border-width: 0 3px 0px 0;
            transform: rotate(90deg);
          }
        }
      }
    `,
  };
};<|MERGE_RESOLUTION|>--- conflicted
+++ resolved
@@ -41,11 +41,8 @@
   onBuiltInRoleSelect?: (role: OrgRole) => void;
   onUpdate: (newRoles: Role[], newBuiltInRole?: OrgRole) => void;
   onClear?: () => void;
-<<<<<<< HEAD
   updateDisabled?: boolean;
-=======
   offset: number;
->>>>>>> 2d6ab03e
 }
 
 export const RolePickerMenu = ({
@@ -59,11 +56,8 @@
   onBuiltInRoleSelect,
   onUpdate,
   onClear,
-<<<<<<< HEAD
   updateDisabled,
-=======
   offset,
->>>>>>> 2d6ab03e
 }: RolePickerMenuProps): JSX.Element => {
   const [selectedOptions, setSelectedOptions] = useState<Role[]>(appliedRoles);
   const [selectedBuiltInRole, setSelectedBuiltInRole] = useState<OrgRole | undefined>(builtInRole);
