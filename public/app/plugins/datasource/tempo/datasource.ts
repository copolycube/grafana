import { identity, pick, pickBy, groupBy, startCase } from 'lodash';
import { EMPTY, from, merge, Observable, of, throwError } from 'rxjs';
import { catchError, map, mergeMap, toArray } from 'rxjs/operators';

import {
  ArrayVector,
  DataQuery,
  DataQueryRequest,
  DataQueryResponse,
  DataSourceApi,
  DataSourceInstanceSettings,
  DataSourceJsonData,
  FieldType,
  isValidGoDuration,
  LoadingState,
<<<<<<< HEAD
  toDataFrame,
=======
  ScopedVars,
>>>>>>> b420179b
} from '@grafana/data';
import {
  config,
  BackendSrvRequest,
  DataSourceWithBackend,
  getBackendSrv,
  TemplateSrv,
  getTemplateSrv,
} from '@grafana/runtime';
import { NodeGraphOptions } from 'app/core/components/NodeGraphSettings';
import { TraceToLogsOptions } from 'app/core/components/TraceToLogs/TraceToLogsSettings';
import { serializeParams } from 'app/core/utils/fetch';
import { getDatasourceSrv } from 'app/features/plugins/datasource_srv';

import { LokiOptions, LokiQuery } from '../loki/types';
import { PrometheusDatasource } from '../prometheus/datasource';
import { PromQuery } from '../prometheus/types';

import {
  failedMetric,
  histogramMetric,
  mapPromMetricsToServiceMap,
  serviceMapMetrics,
  apmMetrics,
  totalsMetric,
  rateMetric,
  rateTrendMetric,
  durationMetric,
  errorRateMetric,
  errorRateTrendMetric,
} from './graphTransform';
import {
  transformTrace,
  transformTraceList,
  transformFromOTLP as transformFromOTEL,
  createTableFrameFromSearch,
} from './resultTransformer';

// search = Loki search, nativeSearch = Tempo search for backwards compatibility
export type TempoQueryType = 'search' | 'traceId' | 'serviceMap' | 'upload' | 'nativeSearch' | 'clear';

export interface TempoJsonData extends DataSourceJsonData {
  tracesToLogs?: TraceToLogsOptions;
  serviceMap?: {
    datasourceUid?: string;
  };
  search?: {
    hide?: boolean;
  };
  nodeGraph?: NodeGraphOptions;
  lokiSearch?: {
    datasourceUid?: string;
  };
}

export interface TempoQuery extends DataQuery {
  query: string;
  // Query to find list of traces, e.g., via Loki
  linkedQuery?: LokiQuery;
  search: string;
  queryType: TempoQueryType;
  serviceName?: string;
  spanName?: string;
  minDuration?: string;
  maxDuration?: string;
  limit?: number;
  serviceMapQuery?: string;
}

interface SearchQueryParams {
  minDuration?: string;
  maxDuration?: string;
  limit?: number;
  tags: string;
  start?: number;
  end?: number;
}

export const DEFAULT_LIMIT = 20;

export class TempoDatasource extends DataSourceWithBackend<TempoQuery, TempoJsonData> {
  tracesToLogs?: TraceToLogsOptions;
  serviceMap?: {
    datasourceUid?: string;
  };
  search?: {
    hide?: boolean;
  };
  nodeGraph?: NodeGraphOptions;
  lokiSearch?: {
    datasourceUid?: string;
  };
  uploadedJson?: string | ArrayBuffer | null = null;

  constructor(
    private instanceSettings: DataSourceInstanceSettings<TempoJsonData>,
    private readonly templateSrv: TemplateSrv = getTemplateSrv()
  ) {
    super(instanceSettings);
    this.tracesToLogs = instanceSettings.jsonData.tracesToLogs;
    this.serviceMap = instanceSettings.jsonData.serviceMap;
    this.search = instanceSettings.jsonData.search;
    this.nodeGraph = instanceSettings.jsonData.nodeGraph;
    this.lokiSearch = instanceSettings.jsonData.lokiSearch;
  }

  query(options: DataQueryRequest<TempoQuery>): Observable<DataQueryResponse> {
    const subQueries: Array<Observable<DataQueryResponse>> = [];
    const filteredTargets = options.targets.filter((target) => !target.hide);
    const targets: { [type: string]: TempoQuery[] } = groupBy(filteredTargets, (t) => t.queryType || 'traceId');

    if (targets.clear) {
      return of({ data: [], state: LoadingState.Done });
    }

    const logsDatasourceUid = this.getLokiSearchDS();

    // Run search queries on linked datasource
    if (logsDatasourceUid && targets.search?.length > 0) {
      const dsSrv = getDatasourceSrv();
      subQueries.push(
        from(dsSrv.get(logsDatasourceUid)).pipe(
          mergeMap((linkedDatasource: DataSourceApi) => {
            // Wrap linked query into a data request based on original request
            const linkedRequest: DataQueryRequest = { ...options, targets: targets.search.map((t) => t.linkedQuery!) };
            // Find trace matchers in derived fields of the linked datasource that's identical to this datasource
            const settings: DataSourceInstanceSettings<LokiOptions> = (linkedDatasource as any).instanceSettings;
            const traceLinkMatcher: string[] =
              settings.jsonData.derivedFields
                ?.filter((field) => field.datasourceUid === this.uid && field.matcherRegex)
                .map((field) => field.matcherRegex) || [];

            if (!traceLinkMatcher || traceLinkMatcher.length === 0) {
              return throwError(
                () =>
                  new Error(
                    'No Loki datasource configured for search. Set up Derived Fields for traces in a Loki datasource settings and link it to this Tempo datasource.'
                  )
              );
            } else {
              return (linkedDatasource.query(linkedRequest) as Observable<DataQueryResponse>).pipe(
                map((response) =>
                  response.error ? response : transformTraceList(response, this.uid, this.name, traceLinkMatcher)
                )
              );
            }
          })
        )
      );
    }

    if (targets.nativeSearch?.length) {
      try {
        const timeRange = config.featureToggles.tempoBackendSearch
          ? { startTime: options.range.from.unix(), endTime: options.range.to.unix() }
          : undefined;
        const query = this.applyVariables(targets.nativeSearch[0], options.scopedVars);
        const searchQuery = this.buildSearchQuery(query, timeRange);
        subQueries.push(
          this._request('/api/search', searchQuery).pipe(
            map((response) => {
              return {
                data: [createTableFrameFromSearch(response.data.traces, this.instanceSettings)],
              };
            }),
            catchError((error) => {
              return of({ error: { message: error.data.message }, data: [] });
            })
          )
        );
      } catch (error) {
        return of({ error: { message: error.message }, data: [] });
      }
    }

    if (targets.upload?.length) {
      if (this.uploadedJson) {
        const otelTraceData = JSON.parse(this.uploadedJson as string);
        if (!otelTraceData.batches) {
          subQueries.push(of({ error: { message: 'JSON is not valid OpenTelemetry format' }, data: [] }));
        } else {
          subQueries.push(of(transformFromOTEL(otelTraceData.batches, this.nodeGraph?.enabled)));
        }
      } else {
        subQueries.push(of({ data: [], state: LoadingState.Done }));
      }
    }

    if (this.serviceMap?.datasourceUid && targets.serviceMap?.length > 0) {
      subQueries.push(serviceMapQuery(options, this.serviceMap.datasourceUid, this.name));
    }

    if (targets.traceId?.length > 0) {
      subQueries.push(this.handleTraceIdQuery(options, targets.traceId));
    }

    return merge(...subQueries);
  }

  applyTemplateVariables(query: TempoQuery, scopedVars: ScopedVars): Record<string, any> {
    return this.applyVariables(query, scopedVars);
  }

  interpolateVariablesInQueries(queries: TempoQuery[], scopedVars: ScopedVars): TempoQuery[] {
    if (!queries || queries.length === 0) {
      return [];
    }

    return queries.map((query) => {
      return {
        ...query,
        datasource: this.getRef(),
        ...this.applyVariables(query, scopedVars),
      };
    });
  }

  applyVariables(query: TempoQuery, scopedVars: ScopedVars) {
    const expandedQuery = { ...query };

    if (query.linkedQuery) {
      expandedQuery.linkedQuery = {
        ...query.linkedQuery,
        expr: this.templateSrv.replace(query.linkedQuery?.expr ?? '', scopedVars),
      };
    }

    return {
      ...expandedQuery,
      query: this.templateSrv.replace(query.query ?? '', scopedVars),
      search: this.templateSrv.replace(query.search ?? '', scopedVars),
      minDuration: this.templateSrv.replace(query.minDuration ?? '', scopedVars),
      maxDuration: this.templateSrv.replace(query.maxDuration ?? '', scopedVars),
    };
  }

  /**
   * Handles the simplest of the queries where we have just a trace id and return trace data for it.
   * @param options
   * @param targets
   * @private
   */
  private handleTraceIdQuery(
    options: DataQueryRequest<TempoQuery>,
    targets: TempoQuery[]
  ): Observable<DataQueryResponse> {
    const validTargets = targets.filter((t) => t.query);
    if (!validTargets.length) {
      return EMPTY;
    }

    const traceRequest: DataQueryRequest<TempoQuery> = { ...options, targets: validTargets };
    return super.query(traceRequest).pipe(
      map((response) => {
        if (response.error) {
          return response;
        }
        return transformTrace(response, this.nodeGraph?.enabled);
      })
    );
  }

  async metadataRequest(url: string, params = {}) {
    return await this._request(url, params, { method: 'GET', hideFromInspector: true }).toPromise();
  }

  private _request(apiUrl: string, data?: any, options?: Partial<BackendSrvRequest>): Observable<Record<string, any>> {
    const params = data ? serializeParams(data) : '';
    const url = `${this.instanceSettings.url}${apiUrl}${params.length ? `?${params}` : ''}`;
    const req = { ...options, url };

    return getBackendSrv().fetch(req);
  }

  async testDatasource(): Promise<any> {
    const options: BackendSrvRequest = {
      headers: {},
      method: 'GET',
      url: `${this.instanceSettings.url}/api/echo`,
    };
    const response = await getBackendSrv().fetch<any>(options).toPromise();

    if (response?.ok) {
      return { status: 'success', message: 'Data source is working' };
    }
  }

  getQueryDisplayText(query: TempoQuery) {
    if (query.queryType === 'nativeSearch') {
      let result = [];
      for (const key of ['serviceName', 'spanName', 'search', 'minDuration', 'maxDuration', 'limit']) {
        if (query.hasOwnProperty(key) && query[key as keyof TempoQuery]) {
          result.push(`${startCase(key)}: ${query[key as keyof TempoQuery]}`);
        }
      }
      return result.join(', ');
    }
    return query.query;
  }

  buildSearchQuery(query: TempoQuery, timeRange?: { startTime: number; endTime?: number }): SearchQueryParams {
    let tags = query.search ?? '';

    let tempoQuery = pick(query, ['minDuration', 'maxDuration', 'limit']);
    // Remove empty properties
    tempoQuery = pickBy(tempoQuery, identity);

    if (query.serviceName) {
      tags += ` service.name="${query.serviceName}"`;
    }
    if (query.spanName) {
      tags += ` name="${query.spanName}"`;
    }

    // Set default limit
    if (!tempoQuery.limit) {
      tempoQuery.limit = DEFAULT_LIMIT;
    }

    // Validate query inputs and remove spaces if valid
    if (tempoQuery.minDuration) {
      tempoQuery.minDuration = this.templateSrv.replace(tempoQuery.minDuration ?? '');
      if (!isValidGoDuration(tempoQuery.minDuration)) {
        throw new Error('Please enter a valid min duration.');
      }
      tempoQuery.minDuration = tempoQuery.minDuration.replace(/\s/g, '');
    }
    if (tempoQuery.maxDuration) {
      tempoQuery.maxDuration = this.templateSrv.replace(tempoQuery.maxDuration ?? '');
      if (!isValidGoDuration(tempoQuery.maxDuration)) {
        throw new Error('Please enter a valid max duration.');
      }
      tempoQuery.maxDuration = tempoQuery.maxDuration.replace(/\s/g, '');
    }

    if (!Number.isInteger(tempoQuery.limit) || tempoQuery.limit <= 0) {
      throw new Error('Please enter a valid limit.');
    }

    let searchQuery: SearchQueryParams = { tags, ...tempoQuery };

    if (timeRange) {
      searchQuery.start = timeRange.startTime;
      searchQuery.end = timeRange.endTime;
    }

    return searchQuery;
  }

  async getServiceGraphLabels() {
    const ds = await getDatasourceSrv().get(this.serviceMap!.datasourceUid);
    return ds.getTagKeys!();
  }

  async getServiceGraphLabelValues(key: string) {
    const ds = await getDatasourceSrv().get(this.serviceMap!.datasourceUid);
    return ds.getTagValues!({ key });
  }

  // Get linked loki search datasource. Fall back to legacy loki search/trace to logs config
  getLokiSearchDS = (): string | undefined => {
    const legacyLogsDatasourceUid =
      this.tracesToLogs?.lokiSearch !== false && this.lokiSearch === undefined
        ? this.tracesToLogs?.datasourceUid
        : undefined;
    return this.lokiSearch?.datasourceUid ?? legacyLogsDatasourceUid;
  };
}

function queryServiceMapPrometheus(request: DataQueryRequest<PromQuery>, datasourceUid: string) {
  return from(getDatasourceSrv().get(datasourceUid)).pipe(
    mergeMap((ds) => {
      return (ds as PrometheusDatasource).query(request);
    })
  );
}

function serviceMapQuery(request: DataQueryRequest<TempoQuery>, datasourceUid: string, tempoDatasourceUid: string) {
  const serviceMapRequest = makePromServiceMapRequest(request);
  const apmMetricsRequest = makeApmMetricsRequest(request);
  serviceMapRequest.targets = apmMetricsRequest.concat(serviceMapRequest.targets as any);

  return queryServiceMapPrometheus(serviceMapRequest, datasourceUid).pipe(
    // Just collect all the responses first before processing into node graph data
    toArray(),
    map((responses: DataQueryResponse[]) => {
      const errorRes = responses.find((res) => !!res.error);
      if (errorRes) {
        throw new Error(errorRes.error!.message);
      }

      const { nodes, edges } = mapPromMetricsToServiceMap(responses, request.range);
      nodes.fields[0].config = {
        links: [
          makePromLink(
            'Request rate',
            `rate(${totalsMetric}{server="\${__data.fields.id}"}[$__rate_interval])`,
            datasourceUid,
            false
          ),
          makePromLink(
            'Request histogram',
            `histogram_quantile(0.9, sum(rate(${histogramMetric}{server="\${__data.fields.id}"}[$__rate_interval])) by (le, client, server))`,
            datasourceUid,
            false
          ),
          makePromLink(
            'Failed request rate',
            `rate(${failedMetric}{server="\${__data.fields.id}"}[$__rate_interval])`,
            datasourceUid,
            false
          ),
        ],
      };

      const apmTable = getApmTable(responses, request, datasourceUid, tempoDatasourceUid);

      return {
        data: [apmTable, nodes, edges],
        state: LoadingState.Done,
      };
    })
  );
}

function getApmTable(
  responses: DataQueryResponse[],
  request: DataQueryRequest<TempoQuery>,
  datasourceUid: string,
  tempoDatasourceUid: string
) {
  var df: any = {};
  // filter does not return table results
  if (responses[0].data.length <= 4) {
    df = toDataFrame([]);
  } else {
    const rate = responses[0].data.filter((x) => {
      return x.refId === rateMetric.query;
    });
    const rateTrend = responses[0].data.filter((x) => {
      return x.refId === rateTrendMetric.query;
    });
    const errorRate = responses[0].data.filter((x) => {
      return x.refId === errorRateMetric.query;
    });
    const errorRateTrend = responses[0].data.filter((x) => {
      return x.refId === errorRateTrendMetric.query;
    });
    const duration = responses[0].data.filter((x) => {
      return x.refId === durationMetric.query;
    });

    df.fields = [];
    if (rate.length > 0 && rate[0].fields?.length > 2) {
      df.fields.push({
        ...rate[0].fields[1],
        name: 'Name',
      });

      df.fields.push({
        ...rate[0].fields[2],
        name: 'Rate',
        config: {
          links: [
            makePromLink(
              rateMetric.query,
              buildExpr(rateMetric.query, request.targets[0].serviceMapQuery),
              datasourceUid,
              rateMetric.instant
            ),
          ],
        },
      });
    }

    if (rateTrend.length > 0 && rateTrend[0].fields?.length > 1) {
      var values = [];
      for (const frame in rateTrend) {
        values.push(rateTrend[frame].fields[1].values.toArray());
      }

      df.fields.push({
        ...rateTrend[0].fields[1],
        values: new ArrayVector(values),
        name: 'Trend (Rate)',
        labels: null,
        config: {
          color: {
            mode: 'continuous-BlPu',
          },
          custom: {
            displayMode: 'area-chart',
          },
        },
      });
    }

    if (errorRate.length > 0 && errorRate[0].fields?.length > 2) {
      df.fields.push({
        ...errorRate[0].fields[2],
        name: 'Error Rate',
        config: {
          links: [
            makePromLink(
              errorRateMetric.query,
              buildExpr(errorRateMetric.query, request.targets[0].serviceMapQuery),
              datasourceUid,
              errorRateMetric.instant
            ),
          ],
        },
      });
    }

    if (errorRateTrend.length > 0 && errorRateTrend[0].fields?.length > 2) {
      df.fields.push({
        ...errorRateTrend[0].fields[2],
        name: 'Trend (Error Rate)',
        labels: null,
        config: {
          color: {
            mode: 'continuous-BlPu',
          },
          custom: {
            displayMode: 'lcd-gauge',
          },
        },
      });
    }

    if (duration.length > 0 && duration[0].fields?.length > 1) {
      df.fields.push({
        ...duration[0].fields[1],
        name: 'Duration',
        config: {
          links: [
            makePromLink(
              durationMetric.query,
              buildExpr(durationMetric.query, request.targets[0].serviceMapQuery),
              datasourceUid,
              durationMetric.instant
            ),
          ],
        },
      });
    }

    if (df.fields.length > 0 && df.fields[0].values) {
      var linkTitles = [];
      for (var i = 0; i < df.fields[0].values.length; i++) {
        linkTitles.push('Tempo');
      }

      df.fields.push({
        name: 'Links',
        type: FieldType.string,
        values: new ArrayVector(linkTitles),
        config: {
          links: [makeTempoLink('traces_spanmetrics_calls_total', tempoDatasourceUid, '')],
        },
      });
    }
  }

  return df;
}

function makePromLink(title: string, metric: string, datasourceUid: string, instant: boolean) {
  return {
    url: '',
    title,
    internal: {
      query: {
        expr: metric,
        instant: instant,
      } as PromQuery,
      datasourceUid,
      datasourceName: 'Prometheus',
    },
  };
}

function makeTempoLink(title: string, tempoDatasourceUid: string, query: string) {
  return {
    url: '',
    title,
    internal: {
      query: {
        queryType: 'nativeSearch',
        serviceName: 'app',
        spanName: 'HTTP Client',
      } as TempoQuery,
      datasourceUid: tempoDatasourceUid,
      datasourceName: 'Tempo',
    },
  };
}

function buildExpr(metric: string, serviceMapQuery: string | undefined) {
  if (!serviceMapQuery || serviceMapQuery === '{}') {
    const replaceString = metric.includes(',REPLACE_STRING') ? ',REPLACE_STRING' : 'REPLACE_STRING';
    return `${metric.replace(replaceString, '')}`;
  }
  // map serviceGraph metric tags to APM metric tags
  serviceMapQuery = serviceMapQuery.replace('client', 'service').replace('server', 'service');
  serviceMapQuery = serviceMapQuery.replace('{', '').replace('}', '');
  return `${metric.replace('REPLACE_STRING', serviceMapQuery)}`;
}

function makeApmMetricsRequest(options: DataQueryRequest<TempoQuery>) {
  const metrics = apmMetrics.map((metric) => {
    return {
      refId: metric.query,
      expr: buildExpr(metric.query, options.targets[0].serviceMapQuery),
      instant: metric.instant,
    };
  });
  return metrics;
}

function makePromServiceMapRequest(options: DataQueryRequest<TempoQuery>): DataQueryRequest<PromQuery> {
  return {
    ...options,
    targets: serviceMapMetrics.map((metric) => {
      return {
        refId: metric,
        // options.targets[0] is not correct here, but not sure what should happen if you have multiple queries for
        // service map at the same time anyway
        expr: `delta(${metric}${options.targets[0].serviceMapQuery || ''}[$__range])`,
        instant: true,
      };
    }),
  };
}<|MERGE_RESOLUTION|>--- conflicted
+++ resolved
@@ -13,11 +13,8 @@
   FieldType,
   isValidGoDuration,
   LoadingState,
-<<<<<<< HEAD
   toDataFrame,
-=======
   ScopedVars,
->>>>>>> b420179b
 } from '@grafana/data';
 import {
   config,
