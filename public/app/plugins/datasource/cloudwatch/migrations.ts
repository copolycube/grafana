import { AnnotationQuery, DataQuery } from '@grafana/data';
import { getNextRefIdChar } from 'app/core/utils/query';
<<<<<<< HEAD

import { CloudWatchAnnotationQuery, CloudWatchMetricsQuery, MetricEditorMode, MetricQueryType } from './types';
=======
import {
  MetricEditorMode,
  CloudWatchAnnotationQuery,
  CloudWatchMetricsQuery,
  MetricQueryType,
  VariableQuery,
  VariableQueryType,
} from './types';
>>>>>>> 25c91d7b

// Migrates a metric query that use more than one statistic into multiple queries
// E.g query.statistics = ['Max', 'Min'] will be migrated to two queries - query1.statistic = 'Max' and query2.statistic = 'Min'
export function migrateMultipleStatsMetricsQuery(
  query: CloudWatchMetricsQuery,
  panelQueries: DataQuery[]
): DataQuery[] {
  const newQueries = [];
  if (query?.statistics && query?.statistics.length) {
    query.statistic = query.statistics[0];
    for (const stat of query.statistics.splice(1)) {
      newQueries.push({ ...query, statistic: stat });
    }
  }
  for (const newTarget of newQueries) {
    newTarget.refId = getNextRefIdChar(panelQueries);
    delete newTarget.statistics;
    panelQueries.push(newTarget);
  }
  delete query.statistics;

  return newQueries;
}

// Migrates an annotation query that use more than one statistic into multiple queries
// E.g query.statistics = ['Max', 'Min'] will be migrated to two queries - query1.statistic = 'Max' and query2.statistic = 'Min'
export function migrateMultipleStatsAnnotationQuery(
  annotationQuery: CloudWatchAnnotationQuery
): Array<AnnotationQuery<DataQuery>> {
  const newAnnotations: CloudWatchAnnotationQuery[] = [];

  if (annotationQuery && 'statistics' in annotationQuery && annotationQuery?.statistics?.length) {
    for (const stat of annotationQuery.statistics.splice(1)) {
      const { statistics, name, ...newAnnotation } = annotationQuery;
      newAnnotations.push({ ...newAnnotation, statistic: stat, name: `${name} - ${stat}` });
    }
    annotationQuery.statistic = annotationQuery.statistics[0];
    // Only change the name of the original if new annotations have been created
    if (newAnnotations.length !== 0) {
      annotationQuery.name = `${annotationQuery.name} - ${annotationQuery.statistic}`;
    }
    delete annotationQuery.statistics;
  }

  return newAnnotations as Array<AnnotationQuery<DataQuery>>;
}

export function migrateCloudWatchQuery(query: CloudWatchMetricsQuery) {
  if (!query.hasOwnProperty('metricQueryType')) {
    query.metricQueryType = MetricQueryType.Search;
  }

  if (!query.hasOwnProperty('metricEditorMode')) {
    if (query.metricQueryType === MetricQueryType.Query) {
      query.metricEditorMode = MetricEditorMode.Code;
    } else {
      query.metricEditorMode = query.expression ? MetricEditorMode.Code : MetricEditorMode.Builder;
    }
  }
}

<<<<<<< HEAD
const aliasPatterns: Record<string, string> = {
  metric: `PROP('MetricName')`,
  namespace: `PROP('Namespace')`,
  period: `PROP('Period')`,
  region: `PROP('Region')`,
  stat: `PROP('Stat')`,
  label: `LABEL`,
};

// test combination (multiple)

export function migrateQueryAliasFormat(query: CloudWatchMetricsQuery): CloudWatchMetricsQuery {
  if (!query.alias) {
    return query;
  }

  const regex = /{{\s*(.+?)\s*}}/g;
  query.alias = query.alias?.replace(regex, (match, value) => {
    if (aliasPatterns.hasOwnProperty(value)) {
      return `\${${aliasPatterns[value]}}`;
    }
    return `\$PROP{'Dim.${value}'}`;
  });

  return query;
=======
export function migrateVariableQuery(rawQuery: string | VariableQuery): VariableQuery {
  if (typeof rawQuery !== 'string') {
    return rawQuery;
  }
  const newQuery: VariableQuery = {
    refId: 'CloudWatchVariableQueryEditor-VariableQuery',
    queryType: VariableQueryType.Regions,
    namespace: '',
    region: '',
    metricName: '',
    dimensionKey: '',
    dimensionFilters: '',
    ec2Filters: '',
    instanceID: '',
    attributeName: '',
    resourceType: '',
    tags: '',
  };
  if (rawQuery === '') {
    return newQuery;
  }

  if (rawQuery.match(/^regions\(\)/)) {
    return newQuery;
  }
  if (rawQuery.match(/^namespaces\(\)/)) {
    newQuery.queryType = VariableQueryType.Namespaces;
    return newQuery;
  }
  const metricNameQuery = rawQuery.match(/^metrics\(([^\)]+?)(,\s?([^,]+?))?\)/);
  if (metricNameQuery) {
    newQuery.queryType = VariableQueryType.Metrics;
    newQuery.namespace = metricNameQuery[1];
    newQuery.region = metricNameQuery[3] || '';
    return newQuery;
  }
  const dimensionKeysQuery = rawQuery.match(/^dimension_keys\(([^\)]+?)(,\s?([^,]+?))?\)/);
  if (dimensionKeysQuery) {
    newQuery.queryType = VariableQueryType.DimensionKeys;
    newQuery.namespace = dimensionKeysQuery[1];
    newQuery.region = dimensionKeysQuery[3] || '';
    return newQuery;
  }

  const dimensionValuesQuery = rawQuery.match(
    /^dimension_values\(([^,]+?),\s?([^,]+?),\s?([^,]+?),\s?([^,]+?)(,\s?(.+))?\)/
  );
  if (dimensionValuesQuery) {
    newQuery.queryType = VariableQueryType.DimensionValues;
    newQuery.region = dimensionValuesQuery[1];
    newQuery.namespace = dimensionValuesQuery[2];
    newQuery.metricName = dimensionValuesQuery[3];
    newQuery.dimensionKey = dimensionValuesQuery[4];
    newQuery.dimensionFilters = dimensionValuesQuery[6] || '';
    return newQuery;
  }

  const ebsVolumeIdsQuery = rawQuery.match(/^ebs_volume_ids\(([^,]+?),\s?([^,]+?)\)/);
  if (ebsVolumeIdsQuery) {
    newQuery.queryType = VariableQueryType.EBSVolumeIDs;
    newQuery.region = ebsVolumeIdsQuery[1];
    newQuery.instanceID = ebsVolumeIdsQuery[2];
    return newQuery;
  }

  const ec2InstanceAttributeQuery = rawQuery.match(/^ec2_instance_attribute\(([^,]+?),\s?([^,]+?),\s?(.+?)\)/);
  if (ec2InstanceAttributeQuery) {
    newQuery.queryType = VariableQueryType.EC2InstanceAttributes;
    newQuery.region = ec2InstanceAttributeQuery[1];
    newQuery.attributeName = ec2InstanceAttributeQuery[2];
    newQuery.ec2Filters = ec2InstanceAttributeQuery[3] || '';
    return newQuery;
  }

  const resourceARNsQuery = rawQuery.match(/^resource_arns\(([^,]+?),\s?([^,]+?),\s?(.+?)\)/);
  if (resourceARNsQuery) {
    newQuery.queryType = VariableQueryType.ResourceArns;
    newQuery.region = resourceARNsQuery[1];
    newQuery.resourceType = resourceARNsQuery[2];
    newQuery.tags = JSON.parse(resourceARNsQuery[3]) || '';
    return newQuery;
  }

  const statsQuery = rawQuery.match(/^statistics\(\)/);
  if (statsQuery) {
    newQuery.queryType = VariableQueryType.Statistics;
    return newQuery;
  }
  throw new Error('unable to parse old variable query');
>>>>>>> 25c91d7b
}<|MERGE_RESOLUTION|>--- conflicted
+++ resolved
@@ -1,18 +1,13 @@
 import { AnnotationQuery, DataQuery } from '@grafana/data';
 import { getNextRefIdChar } from 'app/core/utils/query';
-<<<<<<< HEAD
-
-import { CloudWatchAnnotationQuery, CloudWatchMetricsQuery, MetricEditorMode, MetricQueryType } from './types';
-=======
 import {
+  CloudWatchMetricsQuery,
+  VariableQueryType,
+  VariableQuery,
   MetricEditorMode,
+  MetricQueryType,
   CloudWatchAnnotationQuery,
-  CloudWatchMetricsQuery,
-  MetricQueryType,
-  VariableQuery,
-  VariableQueryType,
 } from './types';
->>>>>>> 25c91d7b
 
 // Migrates a metric query that use more than one statistic into multiple queries
 // E.g query.statistics = ['Max', 'Min'] will be migrated to two queries - query1.statistic = 'Max' and query2.statistic = 'Min'
@@ -74,33 +69,6 @@
   }
 }
 
-<<<<<<< HEAD
-const aliasPatterns: Record<string, string> = {
-  metric: `PROP('MetricName')`,
-  namespace: `PROP('Namespace')`,
-  period: `PROP('Period')`,
-  region: `PROP('Region')`,
-  stat: `PROP('Stat')`,
-  label: `LABEL`,
-};
-
-// test combination (multiple)
-
-export function migrateQueryAliasFormat(query: CloudWatchMetricsQuery): CloudWatchMetricsQuery {
-  if (!query.alias) {
-    return query;
-  }
-
-  const regex = /{{\s*(.+?)\s*}}/g;
-  query.alias = query.alias?.replace(regex, (match, value) => {
-    if (aliasPatterns.hasOwnProperty(value)) {
-      return `\${${aliasPatterns[value]}}`;
-    }
-    return `\$PROP{'Dim.${value}'}`;
-  });
-
-  return query;
-=======
 export function migrateVariableQuery(rawQuery: string | VariableQuery): VariableQuery {
   if (typeof rawQuery !== 'string') {
     return rawQuery;
@@ -190,5 +158,31 @@
     return newQuery;
   }
   throw new Error('unable to parse old variable query');
->>>>>>> 25c91d7b
+}
+
+const aliasPatterns: Record<string, string> = {
+  metric: `PROP('MetricName')`,
+  namespace: `PROP('Namespace')`,
+  period: `PROP('Period')`,
+  region: `PROP('Region')`,
+  stat: `PROP('Stat')`,
+  label: `LABEL`,
+};
+
+// test combination (multiple)
+
+export function migrateQueryAliasFormat(query: CloudWatchMetricsQuery): CloudWatchMetricsQuery {
+  if (!query.alias) {
+    return query;
+  }
+
+  const regex = /{{\s*(.+?)\s*}}/g;
+  query.alias = query.alias?.replace(regex, (match, value) => {
+    if (aliasPatterns.hasOwnProperty(value)) {
+      return `\${${aliasPatterns[value]}}`;
+    }
+    return `\$PROP{'Dim.${value}'}`;
+  });
+
+  return query;
 }