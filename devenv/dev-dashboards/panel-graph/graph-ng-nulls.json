{
  "annotations": {
    "list": [
      {
        "builtIn": 1,
        "datasource": {
          "type": "datasource",
          "uid": "grafana"
        },
        "enable": true,
        "hide": true,
        "iconColor": "rgba(0, 211, 255, 1)",
        "name": "Annotations & Alerts",
        "target": {
          "limit": 100,
          "matchAny": false,
          "tags": [],
          "type": "dashboard"
        },
        "type": "dashboard"
      }
    ]
  },
  "editable": true,
  "fiscalYearStartMonth": 0,
  "graphTooltip": 0,
  "id": 61,
  "links": [
    {
      "asDropdown": true,
      "icon": "external link",
      "tags": [
        "gdev",
        "graph-ng"
      ],
      "title": "Graph Tests",
      "type": "dashboards"
    }
  ],
  "liveNow": false,
  "panels": [
    {
      "datasource": {
        "type": "testdata"
      },
      "fieldConfig": {
        "defaults": {
          "color": {
            "mode": "palette-classic"
          },
          "custom": {
            "axisLabel": "",
            "axisPlacement": "auto",
            "barAlignment": 0,
            "drawStyle": "line",
            "fillOpacity": 0,
            "gradientMode": "none",
            "hideFrom": {
              "legend": false,
              "tooltip": false,
              "viz": false
            },
            "lineInterpolation": "linear",
            "lineWidth": 2,
            "pointSize": 7,
            "scaleDistribution": {
              "type": "linear"
            },
            "showPoints": "auto",
            "spanNulls": false,
            "stacking": {
              "group": "A",
              "mode": "none"
            },
            "thresholdsStyle": {
              "mode": "off"
            }
          },
          "mappings": [],
          "thresholds": {
            "mode": "absolute",
            "steps": [
              {
                "color": "green"
              },
              {
                "color": "red",
                "value": 80
              }
            ]
          },
          "unit": "short"
        },
        "overrides": []
      },
      "gridPos": {
        "h": 7,
        "w": 7,
        "x": 0,
        "y": 0
      },
      "id": 3,
      "links": [],
      "options": {
        "legend": {
          "calcs": [],
          "displayMode": "list",
          "placement": "bottom"
        },
        "tooltip": {
          "mode": "single",
          "sort": "none"
        }
      },
      "pluginVersion": "7.4.0-pre",
      "targets": [
        {
          "alias": "",
          "csvWave": {
            "timeStep": 60,
            "valuesCSV": "0,0,2,2,1,1"
          },
          "hide": false,
          "lines": 10,
          "points": [],
          "pulseWave": {
            "offCount": 3,
            "offValue": 1,
            "onCount": 3,
            "onValue": 2,
            "timeStep": 60
          },
          "refId": "B",
          "scenarioId": "csv_metric_values",
          "stream": {
            "bands": 1,
            "noise": 2.2,
            "speed": 250,
            "spread": 3.5,
            "type": "signal"
          },
          "stringInput": "10,20,15,25,null,null,30,40",
          "target": ""
        }
      ],
      "title": "Show gaps",
      "type": "timeseries"
    },
    {
      "datasource": {
        "type": "testdata"
      },
      "description": "Series A have no nulls and is not aligned with series B",
      "fieldConfig": {
        "defaults": {
          "color": {
            "mode": "palette-classic"
          },
          "custom": {
            "axisLabel": "",
            "axisPlacement": "auto",
            "barAlignment": 0,
            "drawStyle": "line",
            "fillOpacity": 0,
            "gradientMode": "none",
            "hideFrom": {
              "legend": false,
              "tooltip": false,
              "viz": false
            },
            "lineInterpolation": "linear",
            "lineWidth": 2,
            "pointSize": 6,
            "scaleDistribution": {
              "type": "linear"
            },
            "showPoints": "auto",
            "spanNulls": false,
            "stacking": {
              "group": "A",
              "mode": "none"
            },
            "thresholdsStyle": {
              "mode": "off"
            }
          },
          "mappings": [],
          "max": 120,
          "thresholds": {
            "mode": "absolute",
            "steps": [
              {
                "color": "green"
              },
              {
                "color": "red",
                "value": 80
              }
            ]
          },
          "unit": "short"
        },
        "overrides": []
      },
      "gridPos": {
        "h": 7,
        "w": 8,
        "x": 7,
        "y": 0
      },
      "id": 2,
      "links": [],
      "options": {
        "legend": {
          "calcs": [],
          "displayMode": "list",
          "placement": "bottom"
        },
        "tooltip": {
          "mode": "single",
          "sort": "none"
        }
      },
      "pluginVersion": "7.4.0-pre",
      "targets": [
        {
          "alias": "",
          "hide": false,
          "refId": "B",
          "scenarioId": "csv_metric_values",
          "stringInput": "1,null,40,null,90,null,null,100,null,null,100,null,null,80,null",
          "target": ""
        },
        {
          "alias": "",
          "csvWave": {
            "timeStep": 60,
            "valuesCSV": "0,0,2,2,1,1"
          },
          "hide": false,
          "lines": 10,
          "points": [],
          "pulseWave": {
            "offCount": 3,
            "offValue": 1,
            "onCount": 3,
            "onValue": 2,
            "timeStep": 60
          },
          "refId": "A",
          "scenarioId": "csv_metric_values",
          "stream": {
            "bands": 1,
            "noise": 2.2,
            "speed": 250,
            "spread": 3.5,
            "type": "signal"
          },
          "stringInput": "10,20,30,40,50,60,70",
          "target": ""
        }
      ],
      "title": "Gaps & null between every point for series B",
      "type": "timeseries"
    },
    {
      "datasource": {
        "type": "testdata"
      },
      "description": "",
      "fieldConfig": {
        "defaults": {
          "color": {
            "mode": "palette-classic"
          },
          "custom": {
            "axisLabel": "",
            "axisPlacement": "auto",
            "barAlignment": 0,
            "drawStyle": "line",
            "fillOpacity": 0,
            "gradientMode": "none",
            "hideFrom": {
              "legend": false,
              "tooltip": false,
              "viz": false
            },
            "lineInterpolation": "linear",
            "lineWidth": 2,
            "pointSize": 6,
            "scaleDistribution": {
              "type": "linear"
            },
            "showPoints": "auto",
            "spanNulls": false,
            "stacking": {
              "group": "A",
              "mode": "none"
            },
            "thresholdsStyle": {
              "mode": "off"
            }
          },
          "mappings": [],
          "max": 120,
          "thresholds": {
            "mode": "absolute",
            "steps": [
              {
                "color": "green"
              },
              {
                "color": "red",
                "value": 80
              }
            ]
          },
          "unit": "short"
        },
        "overrides": []
      },
      "gridPos": {
        "h": 7,
        "w": 9,
        "x": 15,
        "y": 0
      },
      "id": 6,
      "links": [],
      "options": {
        "legend": {
          "calcs": [],
          "displayMode": "list",
          "placement": "bottom"
        },
        "tooltip": {
          "mode": "single",
          "sort": "none"
        }
      },
      "pluginVersion": "7.4.0-pre",
      "targets": [
        {
          "alias": "",
          "csvWave": {
            "timeStep": 60,
            "valuesCSV": "0,0,2,2,1,1"
          },
          "hide": false,
          "lines": 10,
          "points": [],
          "pulseWave": {
            "offCount": 3,
            "offValue": 1,
            "onCount": 3,
            "onValue": 2,
            "timeStep": 60
          },
          "refId": "B",
          "scenarioId": "csv_metric_values",
          "stream": {
            "bands": 1,
            "noise": 2.2,
            "speed": 250,
            "spread": 3.5,
            "type": "signal"
          },
          "stringInput": "15,20,30,50,40",
          "target": ""
        },
        {
          "alias": "",
          "csvWave": {
            "timeStep": 60,
            "valuesCSV": "0,0,2,2,1,1"
          },
          "hide": false,
          "lines": 10,
          "points": [],
          "pulseWave": {
            "offCount": 3,
            "offValue": 1,
            "onCount": 3,
            "onValue": 2,
            "timeStep": 60
          },
          "refId": "A",
          "scenarioId": "csv_metric_values",
          "stream": {
            "bands": 1,
            "noise": 2.2,
            "speed": 250,
            "spread": 3.5,
            "type": "signal"
          },
          "stringInput": "50,55,80,60,70",
          "target": ""
        }
      ],
      "title": "No nulls but unaligned series",
      "type": "timeseries"
    },
    {
      "datasource": {
        "type": "testdata"
      },
      "fieldConfig": {
        "defaults": {
          "color": {
            "mode": "palette-classic"
          },
          "custom": {
            "axisLabel": "",
            "axisPlacement": "auto",
            "barAlignment": 0,
            "drawStyle": "line",
            "fillOpacity": 0,
            "gradientMode": "none",
            "hideFrom": {
              "legend": false,
              "tooltip": false,
              "viz": false
            },
            "lineInterpolation": "linear",
            "lineWidth": 2,
            "pointSize": 7,
            "scaleDistribution": {
              "type": "linear"
            },
            "showPoints": "auto",
            "spanNulls": true,
            "stacking": {
              "group": "A",
              "mode": "none"
            },
            "thresholdsStyle": {
              "mode": "off"
            }
          },
          "mappings": [],
          "thresholds": {
            "mode": "absolute",
            "steps": [
              {
                "color": "green"
              },
              {
                "color": "red",
                "value": 80
              }
            ]
          },
          "unit": "short"
        },
        "overrides": []
      },
      "gridPos": {
        "h": 7,
        "w": 7,
        "x": 0,
        "y": 7
      },
      "id": 4,
      "links": [],
      "options": {
        "legend": {
          "calcs": [],
          "displayMode": "list",
          "placement": "bottom"
        },
        "tooltip": {
          "mode": "single",
          "sort": "none"
        }
      },
      "pluginVersion": "7.4.0-pre",
      "targets": [
        {
          "alias": "",
          "csvWave": {
            "timeStep": 60,
            "valuesCSV": "0,0,2,2,1,1"
          },
          "hide": false,
          "lines": 10,
          "points": [],
          "pulseWave": {
            "offCount": 3,
            "offValue": 1,
            "onCount": 3,
            "onValue": 2,
            "timeStep": 60
          },
          "refId": "B",
          "scenarioId": "csv_metric_values",
          "stream": {
            "bands": 1,
            "noise": 2.2,
            "speed": 250,
            "spread": 3.5,
            "type": "signal"
          },
          "stringInput": "10,20,15,25,null,null,30,40",
          "target": ""
        }
      ],
      "title": "Connected",
      "type": "timeseries"
    },
    {
      "datasource": {
        "type": "testdata"
      },
      "description": "Series A have no nulls and is not aligned with series B",
      "fieldConfig": {
        "defaults": {
          "color": {
            "mode": "palette-classic"
          },
          "custom": {
            "axisLabel": "",
            "axisPlacement": "auto",
            "barAlignment": 0,
            "drawStyle": "line",
            "fillOpacity": 0,
            "gradientMode": "none",
            "hideFrom": {
              "legend": false,
              "tooltip": false,
              "viz": false
            },
            "lineInterpolation": "linear",
            "lineWidth": 2,
            "pointSize": 6,
            "scaleDistribution": {
              "type": "linear"
            },
            "showPoints": "auto",
            "spanNulls": true,
            "stacking": {
              "group": "A",
              "mode": "none"
            },
            "thresholdsStyle": {
              "mode": "off"
            }
          },
          "mappings": [],
          "max": 120,
          "thresholds": {
            "mode": "absolute",
            "steps": [
              {
                "color": "green"
              },
              {
                "color": "red",
                "value": 80
              }
            ]
          },
          "unit": "short"
        },
        "overrides": []
      },
      "gridPos": {
        "h": 7,
        "w": 8,
        "x": 7,
        "y": 7
      },
      "id": 5,
      "links": [],
      "options": {
        "legend": {
          "calcs": [],
          "displayMode": "list",
          "placement": "bottom"
        },
        "tooltip": {
          "mode": "single",
          "sort": "none"
        }
      },
      "pluginVersion": "7.4.0-pre",
      "targets": [
        {
          "alias": "",
          "hide": false,
          "refId": "B",
          "scenarioId": "csv_metric_values",
          "stringInput": "1,null,40,null,90,null,null,100,null,null,100,null,null,80,null",
          "target": ""
        },
        {
          "alias": "",
          "csvWave": {
            "timeStep": 60,
            "valuesCSV": "0,0,2,2,1,1"
          },
          "hide": false,
          "lines": 10,
          "points": [],
          "pulseWave": {
            "offCount": 3,
            "offValue": 1,
            "onCount": 3,
            "onValue": 2,
            "timeStep": 60
          },
          "refId": "A",
          "scenarioId": "csv_metric_values",
          "stream": {
            "bands": 1,
            "noise": 2.2,
            "speed": 250,
            "spread": 3.5,
            "type": "signal"
          },
          "stringInput": "10,20,30,40,50,60,70",
          "target": ""
        }
      ],
      "title": "Same as above but connected",
      "type": "timeseries"
    },
    {
      "datasource": {
        "type": "testdata"
      },
      "description": "Should look the same as above\n",
      "fieldConfig": {
        "defaults": {
          "color": {
            "mode": "palette-classic"
          },
          "custom": {
            "axisLabel": "",
            "axisPlacement": "auto",
            "barAlignment": 0,
            "drawStyle": "line",
            "fillOpacity": 0,
            "gradientMode": "none",
            "hideFrom": {
              "legend": false,
              "tooltip": false,
              "viz": false
            },
            "lineInterpolation": "linear",
            "lineWidth": 2,
            "pointSize": 6,
            "scaleDistribution": {
              "type": "linear"
            },
            "showPoints": "auto",
            "spanNulls": true,
            "stacking": {
              "group": "A",
              "mode": "none"
            },
            "thresholdsStyle": {
              "mode": "off"
            }
          },
          "mappings": [],
          "max": 120,
          "thresholds": {
            "mode": "absolute",
            "steps": [
              {
                "color": "green"
              },
              {
                "color": "red",
                "value": 80
              }
            ]
          },
          "unit": "short"
        },
        "overrides": []
      },
      "gridPos": {
        "h": 7,
        "w": 9,
        "x": 15,
        "y": 7
      },
      "id": 7,
      "links": [],
      "options": {
        "legend": {
          "calcs": [],
          "displayMode": "list",
          "placement": "bottom"
        },
        "tooltip": {
          "mode": "single",
          "sort": "none"
        }
      },
      "pluginVersion": "7.4.0-pre",
      "targets": [
        {
          "alias": "",
          "csvWave": {
            "timeStep": 60,
            "valuesCSV": "0,0,2,2,1,1"
          },
          "hide": false,
          "lines": 10,
          "points": [],
          "pulseWave": {
            "offCount": 3,
            "offValue": 1,
            "onCount": 3,
            "onValue": 2,
            "timeStep": 60
          },
          "refId": "B",
          "scenarioId": "csv_metric_values",
          "stream": {
            "bands": 1,
            "noise": 2.2,
            "speed": 250,
            "spread": 3.5,
            "type": "signal"
          },
          "stringInput": "15,20,30,50,40",
          "target": ""
        },
        {
          "alias": "",
          "csvWave": {
            "timeStep": 60,
            "valuesCSV": "0,0,2,2,1,1"
          },
          "hide": false,
          "lines": 10,
          "points": [],
          "pulseWave": {
            "offCount": 3,
            "offValue": 1,
            "onCount": 3,
            "onValue": 2,
            "timeStep": 60
          },
          "refId": "A",
          "scenarioId": "csv_metric_values",
          "stream": {
            "bands": 1,
            "noise": 2.2,
            "speed": 250,
            "spread": 3.5,
            "type": "signal"
          },
          "stringInput": "50,55,80,60,70",
          "target": ""
        }
      ],
      "title": "Same as above but connected",
      "type": "timeseries"
    },
    {
      "datasource": {
        "type": "testdata"
      },
      "fieldConfig": {
        "defaults": {
          "color": {
            "mode": "palette-classic"
          },
          "custom": {
            "axisLabel": "",
            "axisPlacement": "auto",
            "barAlignment": 0,
            "drawStyle": "line",
            "fillOpacity": 10,
            "gradientMode": "none",
            "hideFrom": {
              "legend": false,
              "tooltip": false,
              "viz": false
            },
            "lineInterpolation": "linear",
            "lineWidth": 2,
            "pointSize": 5,
            "scaleDistribution": {
              "type": "linear"
            },
            "showPoints": "auto",
            "spanNulls": false,
            "stacking": {
              "group": "A",
              "mode": "none"
            },
            "thresholdsStyle": {
              "mode": "off"
            }
          },
          "mappings": [],
          "thresholds": {
            "mode": "absolute",
            "steps": [
              {
                "color": "green"
              },
              {
                "color": "red",
                "value": 80
              }
            ]
          },
          "unit": "celsius"
        },
        "overrides": [
          {
            "matcher": {
              "id": "byName",
              "options": "A-series"
            },
            "properties": [
              {
                "id": "color",
                "value": {
                  "fixedColor": "blue",
                  "mode": "fixed"
                }
              }
            ]
          },
          {
            "matcher": {
              "id": "byName",
              "options": "C-series"
            },
            "properties": [
              {
                "id": "color",
                "value": {
                  "fixedColor": "green",
                  "mode": "fixed"
                }
              }
            ]
          }
        ]
      },
      "gridPos": {
        "h": 8,
        "w": 7,
        "x": 0,
        "y": 14
      },
      "id": 11,
      "options": {
        "legend": {
          "asTable": false,
          "calcs": [],
          "displayMode": "list",
          "isVisible": true,
          "placement": "bottom"
        },
        "tooltip": {
          "mode": "single",
          "sort": "none"
        }
      },
      "pluginVersion": "7.2.0-pre",
      "targets": [
        {
          "refId": "A",
          "scenarioId": "csv_metric_values",
          "stringInput": "10,25,null,null,50,10"
        },
        {
          "alias": "",
          "csvWave": {
            "timeStep": 60,
            "valuesCSV": "0,0,2,2,1,1"
          },
          "lines": 10,
          "points": [],
          "pulseWave": {
            "offCount": 3,
            "offValue": 1,
            "onCount": 3,
            "onValue": 2,
            "timeStep": 60
          },
          "refId": "C",
          "scenarioId": "csv_metric_values",
          "stream": {
            "bands": 1,
            "noise": 2.2,
            "speed": 250,
            "spread": 3.5,
            "type": "signal"
          },
          "stringInput": "1,20,90,30,5,0"
        }
      ],
      "title": "Null values in first series & show gaps ",
      "transformations": [],
      "type": "timeseries"
    },
    {
      "datasource": {
        "type": "testdata"
      },
      "fieldConfig": {
        "defaults": {
          "color": {
            "mode": "palette-classic"
          },
          "custom": {
            "axisLabel": "",
            "axisPlacement": "auto",
            "barAlignment": 0,
            "drawStyle": "line",
            "fillOpacity": 10,
            "gradientMode": "none",
            "hideFrom": {
              "legend": false,
              "tooltip": false,
              "viz": false
            },
            "lineInterpolation": "linear",
            "lineWidth": 2,
            "pointSize": 5,
            "scaleDistribution": {
              "type": "linear"
            },
            "showPoints": "auto",
            "spanNulls": false,
            "stacking": {
              "group": "A",
              "mode": "none"
            },
            "thresholdsStyle": {
              "mode": "off"
            }
          },
          "mappings": [],
          "thresholds": {
            "mode": "absolute",
            "steps": [
              {
                "color": "green"
              },
              {
                "color": "red",
                "value": 80
              }
            ]
          },
          "unit": "celsius"
        },
        "overrides": [
          {
            "matcher": {
              "id": "byName",
              "options": "A-series"
            },
            "properties": [
              {
                "id": "color",
                "value": {
                  "fixedColor": "blue",
                  "mode": "fixed"
                }
              }
            ]
          },
          {
            "matcher": {
              "id": "byName",
              "options": "C-series"
            },
            "properties": [
              {
                "id": "color",
                "value": {
                  "fixedColor": "green",
                  "mode": "fixed"
                }
              }
            ]
          }
        ]
      },
      "gridPos": {
        "h": 8,
        "w": 7,
        "x": 7,
        "y": 14
      },
      "id": 9,
      "options": {
        "legend": {
          "asTable": false,
          "calcs": [],
          "displayMode": "list",
          "isVisible": true,
          "placement": "bottom"
        },
        "tooltip": {
          "mode": "single",
          "sort": "none"
        }
      },
      "pluginVersion": "7.2.0-pre",
      "targets": [
        {
          "alias": "",
          "csvWave": {
            "timeStep": 60,
            "valuesCSV": "0,0,2,2,1,1"
          },
          "lines": 10,
          "points": [],
          "pulseWave": {
            "offCount": 3,
            "offValue": 1,
            "onCount": 3,
            "onValue": 2,
            "timeStep": 60
          },
          "refId": "C",
          "scenarioId": "csv_metric_values",
          "stream": {
            "bands": 1,
            "noise": 2.2,
            "speed": 250,
            "spread": 3.5,
            "type": "signal"
          },
          "stringInput": "1,20,90,30,5,0"
        },
        {
          "refId": "A",
          "scenarioId": "csv_metric_values",
          "stringInput": "10,25,null,null,50,10"
        }
      ],
      "title": "Null values in second series show gaps (bugged)",
      "transformations": [],
      "type": "timeseries"
    },
    {
      "datasource": {
        "type": "testdata",
<<<<<<< HEAD
        "uid": "3fuUBUNGz"
=======
        "uid": "PD8C576611E62080A"
>>>>>>> 075dca1b
      },
      "fieldConfig": {
        "defaults": {
          "color": {
            "mode": "palette-classic"
          },
          "custom": {
            "axisLabel": "",
            "axisPlacement": "auto",
            "barAlignment": 0,
            "drawStyle": "line",
            "fillOpacity": 10,
            "gradientMode": "none",
            "hideFrom": {
              "legend": false,
              "tooltip": false,
              "viz": false
            },
            "lineInterpolation": "linear",
            "lineWidth": 1,
            "pointSize": 5,
            "scaleDistribution": {
              "type": "linear"
            },
            "showPoints": "never",
            "spanNulls": 3600000,
            "stacking": {
              "group": "A",
              "mode": "none"
            },
            "thresholdsStyle": {
              "mode": "off"
            }
          },
          "mappings": [],
          "thresholds": {
            "mode": "absolute",
            "steps": [
              {
                "color": "green"
              },
              {
                "color": "red",
                "value": 80
              }
            ]
          },
          "unit": "short"
        },
        "overrides": []
      },
      "gridPos": {
        "h": 8,
        "w": 10,
        "x": 14,
        "y": 14
      },
      "id": 13,
      "options": {
        "legend": {
          "calcs": [],
          "displayMode": "list",
          "placement": "bottom"
        },
        "tooltip": {
          "mode": "single",
          "sort": "none"
        }
      },
      "pluginVersion": "7.5.0-pre",
      "targets": [
        {
          "alias": "",
          "csvWave": {
            "timeStep": 60,
            "valuesCSV": "0,0,2,2,1,1"
          },
          "lines": 10,
          "points": [],
          "pulseWave": {
            "offCount": 3,
            "offValue": 1,
            "onCount": 3,
            "onValue": 2,
            "timeStep": 60
          },
          "refId": "A",
          "scenarioId": "csv_metric_values",
          "stream": {
            "bands": 1,
            "noise": 2.2,
            "speed": 250,
            "spread": 3.5,
            "type": "signal"
          },
          "stringInput": "1,20,90,null,30,5,0"
        }
      ],
      "title": "Span nulls below 1hr",
      "type": "timeseries"
    },
    {
      "datasource": {
        "type": "testdata",
<<<<<<< HEAD
        "uid": "3fuUBUNGz"
=======
        "uid": "PD8C576611E62080A"
>>>>>>> 075dca1b
      },
      "fieldConfig": {
        "defaults": {
          "color": {
            "mode": "palette-classic"
          },
          "custom": {
            "axisLabel": "",
            "axisPlacement": "auto",
            "barAlignment": 0,
            "drawStyle": "line",
            "fillOpacity": 0,
            "gradientMode": "none",
            "hideFrom": {
              "legend": false,
              "tooltip": false,
              "viz": false
            },
            "lineInterpolation": "linear",
            "lineStyle": {
              "fill": "solid"
            },
            "lineWidth": 1,
            "pointSize": 5,
            "scaleDistribution": {
              "type": "linear"
            },
            "showPoints": "never",
            "spanNulls": false,
            "stacking": {
              "group": "A",
              "mode": "none"
            },
            "thresholdsStyle": {
              "mode": "off"
            }
          },
          "mappings": [],
          "thresholds": {
            "mode": "absolute",
            "steps": [
              {
                "color": "green"
              },
              {
                "color": "red",
                "value": 80
              }
            ]
          }
        },
        "overrides": []
      },
      "gridPos": {
        "h": 8,
        "w": 7,
        "x": 0,
        "y": 22
      },
      "id": 15,
      "options": {
        "legend": {
          "calcs": [],
          "displayMode": "list",
          "placement": "bottom"
        },
        "tooltip": {
          "mode": "single",
          "sort": "none"
        }
      },
      "targets": [
        {
          "refId": "A",
          "scenarioId": "csv_metric_values",
          "stringInput": "30,null,1,20,90,null,30,null,5,0,null,30"
        }
      ],
      "title": "Always show points between gaps",
      "type": "timeseries"
    },
    {
      "datasource": {
        "type": "testdata",
        "uid": "PD8C576611E62080A"
      },
      "fieldConfig": {
        "defaults": {
          "color": {
            "mode": "palette-classic"
          },
          "custom": {
            "axisLabel": "",
            "axisPlacement": "auto",
            "barAlignment": 0,
            "drawStyle": "line",
            "fillOpacity": 0,
            "gradientMode": "none",
            "hideFrom": {
              "legend": false,
              "tooltip": false,
              "viz": false
            },
            "lineInterpolation": "linear",
            "lineStyle": {
              "fill": "solid"
            },
            "lineWidth": 1,
            "pointSize": 5,
            "scaleDistribution": {
              "type": "linear"
            },
            "showPoints": "never",
            "spanNulls": false,
            "stacking": {
              "group": "A",
              "mode": "none"
            },
            "thresholdsStyle": {
              "mode": "off"
            }
          },
          "mappings": [],
          "thresholds": {
            "mode": "absolute",
            "steps": [
              {
                "color": "green"
              },
              {
                "color": "red",
                "value": 80
              }
            ]
          }
        },
        "overrides": []
      },
      "gridPos": {
        "h": 8,
        "w": 7,
        "x": 7,
        "y": 22
      },
      "id": 16,
      "options": {
        "legend": {
          "calcs": [],
          "displayMode": "list",
          "placement": "bottom"
        },
        "tooltip": {
          "mode": "single",
          "sort": "none"
        }
      },
      "targets": [
        {
          "datasource": {
            "type": "testdata",
            "uid": "PD8C576611E62080A"
          },
          "refId": "A",
          "scenarioId": "csv_metric_values",
          "stringInput": ",,,,,,,,,,,,,,,,,,,,,,,,,,,,,,,,60,,,,,,,,,,,,,,,,,,,,,,,,,,,,,,,,,,,,,,,,,,,,,,,,,,,,,,,,,,,,,,,,,,,,,,,,,,,,,,,,,,,,,,,,,,,,,,,,,,,,,,,,,,,,,,,,,,,,,,,,,,,,,,,,,,,,,,,,,,,,,,,,,,,,,,,,,,,,,,,,,,,,,,,,,,,,,,,,,,,,,,,,,,,,,,,,,,,,,,,,,,61,,,,,,60,,,,,,,,,,,,,,,,,,61,,,,,,60,,,,,,,,,,,,,,,,,,,,,,,,,,,,,,,61,,,,,,60,,,,,,59,,,,,,60,,,,,,,59,,,,,,,,,,,,,,,,,,,,,,,,58,,,,,,,,,,,,,,,,,,,,,,,,,,,,,,,,,,,,57,,,,,,,,,,,,,,,,,,,,,,,,,,,,,,,,,,,,,,,,,,,,,,,,,,,,,,,,,,,,,,,,,,,,,,,,,,,,,,,,,,,,,,,,,,,,,,,,,,,,,,,,,,,,,,,,,,,,,,,,,,,,,,,,,,,,,,,,,,,,,,,,,,,,,,,,,,,,,,,56,,,,,,57,,,,,,56,,,,,,57,,,,,,,,,,,,56,,,,,,,,,,,,,,,,,,,,,,,,,,,,,,,,,,,,,,,,,,,,,,,,,,,,,,,,,,,,,,,,,,,,,,,,,,,,,,,,,,,,,,55,,,,,,,,,,,,,,,,,,,,,,,,,,,,,,,,,,,,,,,,,,,,,,,,,56,,,,,55,,,,,,,,,,,,,,,,,,,,,,,,,,,,,,,,,,,,,,,,,,,,,,,,,,,,,,,,,,,,,,,,,,,,,,,,,,,,,,,,,,,,,,,,,,,,,,,,,,,,,,,,,,,,,,,,,,,,,,,,,,,,,,,,,,,,,,,,,,,,,,,,,,,,,,,,,,,,,,,,,,,,,,,,,,,,,,,,,54,,,,,,,,,,,,,,,,,,,,,,,,,,,,,,,,,,,,,,,,,,,,,,,,,,,,,,,,,,,,,,,,,,,,,,,,,,,,,,,,,,,,,,,,,,,,,,,,,,,,,,,,,,,,,,,,,,,,,,,,,,,,,,,,,,,,,,,,,,,,,,,,,,,,,,,,,,,,,,,,,,,,,,,,,,,,,,,,,,53,,,,,54,,,,,,,,,,,,,,,,,,,,,,,,,,,,,,,,,,,,,,,,,,,,,,,,,55,,,,,,,,,,,,,,,,,,,,,,,,,,,,,,,,,,,,,,,,,,,56,,,,,,,,,,,,,,,,,,55,,,,,,56,,,,,,,,,,,,57,,,,,,,,,,,,,,,,,,,,,,,,,,,,,,,,,,,,,,,,,,,,,,,,,56,,,,,,57,,,,,,,,,,,,,,,,,,,,,,,,,,,,,,,,,,,,,,,,,,,56,,,,,,,,,,,,57,,,,,,,58,,,,,,,,,,,,,,,,,,,,,,,,,,,,,,,,,,,,,,,,,,,,,,,,,,,,,,,,,,,,57,,,,,,,,,,,,,,,,,,,58,,,,,,59,,,,,,58,,,,,,,,,,,,,,,,,,,,,,,,57,,,,,,58,,,,,,,,,,,,,,,,,,,59,,,,,,,,,,,,,,,,,,,,,,,,,,,,,,60,,,,,,,,,,,,61,,,,,,,,,,,,,,,,,,,,,,,,,,,,,,,,,,,,,,,,,,,,,,,,,,,,,,62,,,,,,,,,,,,,,,,,,,,,,,,,,,,,,,,,,,,,,,,,,,,61,,,,,,,,,,,,,,,,,,60,,,,,,,,,,,,,,,,,,,,,,,,,,,,,,,59,,,,,,60,,,,,,59,,,,,,60,,,,,,,,,,,,,,,,,,,,,,,,,59,,,,,,,,,,,,,,,,,60,,,,,,,,,,,,,59,,,,,,60,,,,,,,,,,,,59,,,,,,,,,,,,,,,,,,,,,,,,,,,,,,,,,,,,,,,,,,,,,,,,,58,,,,,,59,,,,,,,,,,,,,,,,,,,,,,,,,,,,,,,,,,,,,,,,,,,,,,,,,,,,,,,,,,,,,,,,,,,,,,,,,,,,,,,,,,,,,,,,,,,,,,,,,,,,,,,,,,,,,,,,,,,,,,,,,,58,,,,,,,,,,,,,,,,,,,,,,,,,,,,,,,,,,,,57,,,,,,58,,,,,,57,,,,,,,,,,,,,,,,,,,,,,,,,,,,,,,,,,,,,56,,,,,,,,,,,,,,,,,,,,,,,,,,,,,,,,,,,,,,,,,,,,,,,,,,,,,,,,,,,,,,,,,,,,,,,,,,,,,,,,,,,,,,,,,,,,,,,,,,,,,,,,,,,,,,,,,,,,55,,,,,,56,,,,,,55,,,,,,,,,,,,,,,,,,,,,,,,,,,,,,,,,,,,54,,,,,,53,,,,,,,,,,,,,,,,,,,52,,,,,,,,,,,51,,,,,,,,,,,,,,,,,,,,,,,,,52,,,,,,,54,,,,,,55,,,,,,56,,,,,,,,,,,,,,,,,,,,,,,,,,,,,,,,,,,,,,,,,,,,,,,,,,,,,,,,,,,,,57,,,,,,,,,,,,,,,,,,,,,,,,,,,,,,,,,,,,,,,,,,,,,,,,,,,,,,,,,,,,,,,,,,,,,,,,,,,,,,,,,,,,,58,,,,,,,,,,,,,,,,,,59,,,,,,,,,,,,,,,,,,60,,,,,,,,,,,,61,,,,,,,,,,,,,,,,,,,,,,,,60,,,,,,61,,,,,,,,,,,,,,,,,,,,,,,,,,,,,,,62,,,,,,61,,,,,,62,,,,,,61,,,,,,62,,,,,,,,,,,,,,,,,,,63,,,,,,,,,,,,,,,,,,,,,,,,64,,,,,,63,,,,,,64,,,,,,63,,,,,,,,,,,,,,,,,,,,,,,,,,,,,,,,,,,,,,,,,,,,,,,,,62,,,,,,,,,,,,,,,,,,,61,,,,,,,,,,,,62,,,,,,,,,,,,,,,,,,,,,,,,,63,,,,,,,,,,,,,,,,,,,,,,,,,,,,,,64,,,,,,,,,,,,63,,,,,,,,,,,,,62,,,,,,,,,,,,,,,,,,,,"
        }
      ],
      "title": "Always show points between gaps",
      "type": "timeseries"
    }
  ],
  "schemaVersion": 36,
  "style": "dark",
  "tags": [
    "gdev",
    "panel-tests",
    "graph-ng"
  ],
  "templating": {
    "list": []
  },
  "time": {
    "from": "now-6h",
    "to": "now"
  },
  "timepicker": {},
  "timezone": "",
  "title": "Panel Tests - Graph NG - Gaps and Connected",
  "uid": "8mmCAF1Mz",
<<<<<<< HEAD
  "version": 6,
=======
  "version": 1,
>>>>>>> 075dca1b
  "weekStart": ""
}<|MERGE_RESOLUTION|>--- conflicted
+++ resolved
@@ -1050,11 +1050,7 @@
     {
       "datasource": {
         "type": "testdata",
-<<<<<<< HEAD
-        "uid": "3fuUBUNGz"
-=======
         "uid": "PD8C576611E62080A"
->>>>>>> 075dca1b
       },
       "fieldConfig": {
         "defaults": {
@@ -1159,11 +1155,7 @@
     {
       "datasource": {
         "type": "testdata",
-<<<<<<< HEAD
-        "uid": "3fuUBUNGz"
-=======
         "uid": "PD8C576611E62080A"
->>>>>>> 075dca1b
       },
       "fieldConfig": {
         "defaults": {
@@ -1353,10 +1345,6 @@
   "timezone": "",
   "title": "Panel Tests - Graph NG - Gaps and Connected",
   "uid": "8mmCAF1Mz",
-<<<<<<< HEAD
-  "version": 6,
-=======
   "version": 1,
->>>>>>> 075dca1b
   "weekStart": ""
 }