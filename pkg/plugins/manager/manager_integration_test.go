--- conflicted
+++ resolved
@@ -91,13 +91,8 @@
 	coreRegistry := coreplugin.ProvideCoreRegistry(am, cw, cm, es, grap, idb, lk, otsdb, pr, tmpo, td, pg, my, ms, graf)
 
 	pmCfg := plugins.FromGrafanaCfg(cfg)
-<<<<<<< HEAD
-	pm, err := ProvideService(cfg, nil, loader.New(pmCfg, license,
-		&signature.UnsignedPluginAuthorizer{Cfg: pmCfg}, provider.ProvideService(coreRegistry)), nil, nil)
-=======
 	pm, err := ProvideService(cfg, loader.New(pmCfg, license, signature.NewUnsignedAuthorizer(pmCfg),
-		provider.ProvideService(coreRegistry)))
->>>>>>> 919c4511
+		provider.ProvideService(coreRegistry)), nil)
 	require.NoError(t, err)
 
 	verifyCorePluginCatalogue(t, pm)
