# Changelog

**Please note that this is not a direct replacement of Grafana's "add to changelog" label. It is _mostly_ for internal consumption of the Alerting team that owns this part of Grafana.**

## Scope Glossary

### `[ADMIN]`
The ADMIN scope denotes a change that affect the structure and layout of this repository. This includes updates to the following:

- CODEOWNERS
- README
- DotFiles (.gitignore, .git-attributes, etc)

Anything that a developer working on this repo should be aware of from a standards and practice perspective.

### `[BUGFIX]`

The BUGFIX scope denotes a change that fixes an issue with the project in question. A BUGFIX should align the behaviour of the service with the current expected behaviour of the service. If a BUGFIX introduces new unexpected behaviour to ameliorate the issue, a corresponding FEATURE or ENHANCEMENT scope should also be added to the changelog.

### `[CHANGE]`

The CHANGE scope denotes a change that changes the expected behavior of the project while not adding new functionality or fixing an underling issue. This commonly occurs when renaming things to make them more consistent or to accommodate updated versions of vendored dependencies.

### `[FEATURE]`

The FEATURE scope denotes a change that adds new functionality to the project/service.

### `[ENHANCEMENT]`

The ENHANCEMENT scope denotes a change that improves upon the current functionality of the project/service. Generally, an enhancement is something that improves upon something that is already present. Either by making it simpler, more powerful, or more performant. For Example:

An optimization on a particular process in a service that makes it more performant
Simpler syntax for setting a configuration value, like allowing 1m instead of 60 for a duration setting.

## Order

Scopes must have an order to ensure consistency and ease of search, this helps us identify which section do we need to look for what. The order must be:

1. `[CHANGE]`
2. `[FEATURE]`
3. `[BUGFIX]`
4. `[ENHANCEMENT]`
5. `[ADMIN]`


## Grafana Alerting - main / unreleased

- [CHANGE] Prometheus Compatible API: Use float-like values for `api/prometheus/grafana/api/v1/alerts` and `api/prometheus/grafana/api/v1/rules` instead of the evaluation string #47216
- [CHANGE] Notification URL points to alert view page instead of alert edit page. #47752
- [FEATURE]  Indicate whether routes are provisioned when GETting Alertmanager configuration #47857
- [BUGFIX] (Legacy) Templates: Parse notification templates using all the matches of the alert rule when going from `Alerting` to `OK` in legacy alerting #47355
- [BUGFIX] Scheduler: Fix state manager to support OK option of `AlertRule.ExecErrState` #47670
- [ENHANCEMENT] Templates: Enable the use of classic condition values in templates #46971
- [ENHANCEMENT] Scheduler: Ticker expose new metrics. In legacy, metrics are prefixed with `legacy_` #47828, #48190 
    - `grafana_alerting_ticker_last_consumed_tick_timestamp_seconds`
    - `grafana_alerting_ticker_next_tick_timestamp_seconds`
    - `grafana_alerting_ticker_interval_seconds`
<<<<<<< HEAD
- [ENHANCEMENT] Scheduler: ticker to support stopping #48142
=======
- [ENHANCEMENT] Migration: Migrate each legacy notification channel to its own contact point, use nested routes to reproduce multi-channel alerts #47291
>>>>>>> 0da50294
<|MERGE_RESOLUTION|>--- conflicted
+++ resolved
@@ -55,8 +55,5 @@
     - `grafana_alerting_ticker_last_consumed_tick_timestamp_seconds`
     - `grafana_alerting_ticker_next_tick_timestamp_seconds`
     - `grafana_alerting_ticker_interval_seconds`
-<<<<<<< HEAD
-- [ENHANCEMENT] Scheduler: ticker to support stopping #48142
-=======
 - [ENHANCEMENT] Migration: Migrate each legacy notification channel to its own contact point, use nested routes to reproduce multi-channel alerts #47291
->>>>>>> 0da50294
+- [ENHANCEMENT] Scheduler: ticker to support stopping #48142