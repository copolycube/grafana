// To change feature flags, edit:
//  pkg/services/featuremgmt/registry.go
// Then run tests in:
//  pkg/services/featuremgmt/toggles_gen_test.go

package featuremgmt

var (
	// Register each toggle here
	standardFeatureFlags = []FeatureFlag{
		{
			Name:        "trimDefaults",
			Description: "Use cue schema to remove values that will be applied automatically",
			State:       FeatureStateBeta,
		},
		{
			Name:        "envelopeEncryption",
			Description: "encrypt secrets",
			State:       FeatureStateBeta,
		},
		{
			Name:        "httpclientprovider_azure_auth",
			Description: "Experimental. Allow datasources to configure Azure authentication directly via JsonData",
			State:       FeatureStateBeta,
		},
		{
			Name:        "serviceAccounts",
			Description: "support service accounts",
			State:       FeatureStateBeta,
		},
		{
			Name:        "database_metrics",
			Description: "Add prometheus metrics for database tables",
			State:       FeatureStateStable,
		},
		{
			Name:        "dashboardPreviews",
			Description: "Create and show thumbnails for dashboard search results",
			State:       FeatureStateAlpha,
		},
		{
			Name:            "dashboardPreviewsAdmin",
			Description:     "Manage the dashboard previews crawler process from the UI",
			State:           FeatureStateAlpha,
			RequiresDevMode: true,
		},
		{
			Name:        "live-config",
			Description: "Save grafana live configuration in SQL tables",
			State:       FeatureStateAlpha,
		},
		{
			Name:        "live-pipeline",
			Description: "enable a generic live processing pipeline",
			State:       FeatureStateAlpha,
		},
		{
			Name:         "live-service-web-worker",
			Description:  "This will use a webworker thread to processes events rather than the main thread",
			State:        FeatureStateAlpha,
			FrontendOnly: true,
		},
		{
			Name:         "queryOverLive",
			Description:  "Use grafana live websocket to execute backend queries",
			State:        FeatureStateAlpha,
			FrontendOnly: true,
		},
		{
			Name:            "panelTitleSearch",
			Description:     "Search for dashboards using panel title",
			State:           FeatureStateAlpha,
			RequiresDevMode: true, // only supported in dev mode right now
		},
		{
			Name:         "tempoSearch",
			Description:  "Enable searching in tempo datasources",
			State:        FeatureStateBeta,
			FrontendOnly: true,
		},
		{
			Name:        "tempoBackendSearch",
			Description: "Use backend for tempo search",
			State:       FeatureStateBeta,
		},
		{
			Name:         "tempoServiceGraph",
			Description:  "show service",
			State:        FeatureStateBeta,
			FrontendOnly: true,
		},
		{
			Name:         "lokiBackendMode",
			Description:  "Loki datasource works as backend datasource",
			State:        FeatureStateAlpha,
			FrontendOnly: true,
		},
		{
			Name:        "accesscontrol",
			Description: "Support robust access control",
			State:       FeatureStateBeta,
		},
		{
			Name:            "accesscontrol-builtins",
			Description:     "Simplify access control builtin roles",
			State:           FeatureStateAlpha,
			RequiresDevMode: true,
		},
		{
			Name:        "prometheus_azure_auth",
			Description: "Experimental. Azure authentication for Prometheus datasource",
			State:       FeatureStateBeta,
		},
		{
			Name:         "influxdbBackendMigration",
			Description:  "Query InfluxDB InfluxQL without the proxy",
			State:        FeatureStateAlpha,
			FrontendOnly: true,
		},
		{
			Name:        "newNavigation",
			Description: "Try the next gen navigation model",
			State:       FeatureStateAlpha,
		},
		{
			Name:            "showFeatureFlagsInUI",
			Description:     "Show feature flags in the settings UI",
			State:           FeatureStateAlpha,
			RequiresDevMode: true,
		},
		{
			Name:        "disable_http_request_histogram",
			Description: "Do not create histograms for http requests",
			State:       FeatureStateAlpha,
		},
		{
			Name:            "validatedQueries",
			Description:     "only execute the query saved in a panel",
			State:           FeatureStateAlpha,
			RequiresDevMode: true,
		},
		{
			Name:            "publicDashboards",
			Description:     "enables public access to dashboards",
			State:           FeatureStateAlpha,
			RequiresDevMode: true,
		},
		{
			Name:        "lokiLive",
			Description: "support websocket streaming for loki (early prototype)",
			State:       FeatureStateAlpha,
		},
		{
			Name:        "swaggerUi",
			Description: "Serves swagger UI",
			State:       FeatureStateBeta,
		},
		{
			Name:        "featureHighlights",
			Description: "Highlight Enterprise features",
			State:       FeatureStateStable,
		},
		{
			Name:        "dashboardComments",
			Description: "Enable dashboard-wide comments",
			State:       FeatureStateAlpha,
		},
		{
			Name:        "annotationComments",
			Description: "Enable annotation comments",
			State:       FeatureStateAlpha,
		},
		{
			Name:        "migrationLocking",
			Description: "Lock database during migrations",
			State:       FeatureStateBeta,
		},
		{
			Name:        "saveDashboardDrawer",
			Description: "Use a drawer to show save dashboard dialog",
			State:       FeatureStateBeta,
		},
		{
			Name:        "storage",
			Description: "Configurable storage for dashboards, datasources, and resources",
			State:       FeatureStateAlpha,
		},
		{
			Name:        "alertProvisioning",
			Description: "Provisioning-friendly routes for alerting",
			State:       FeatureStateAlpha,
		},
		{
			Name:            "export",
			Description:     "Export grafana instance (to git, etc)",
			State:           FeatureStateAlpha,
			RequiresDevMode: true,
		},
		{
			Name:            "storageLocalUpload",
			Description:     "allow uploads to local storage",
			State:           FeatureStateAlpha,
			RequiresDevMode: true,
		},
		{
			Name:            "azureMonitorResourcePickerForMetrics",
			Description:     "New UI for Azure Monitor Metrics Query",
			State:           FeatureStateAlpha,
			RequiresDevMode: true,
			FrontendOnly:    true,
		},
		{
			Name:         "explore2Dashboard",
			Description:  "Experimental Explore to Dashboard workflow",
			State:        FeatureStateBeta,
			FrontendOnly: true,
		},
		{
			Name:         "tracing",
			Description:  "Adds trace ID to error notifications",
			State:        FeatureStateAlpha,
			FrontendOnly: true,
		},
		{
			Name:         "persistNotifications",
			Description:  "PoC Notifications page",
			State:        FeatureStateAlpha,
			FrontendOnly: true,
		},
		{
			Name:        "commandPalette",
			Description: "Enable command palette",
			State:       FeatureStateAlpha,
		},
		{
			Name:        "savedItems",
			Description: "Enable Saved Items in the navbar.",
			State:       FeatureStateAlpha,
		},
		{
<<<<<<< HEAD
			Name:            "coremodelValidation",
			Description:     "Validate objects (e.g. dashboards) against coremodel schemas",
			State:           FeatureStateAlpha,
			RequiresRestart: true,
=======
			Name:        "cloudWatchDynamicLabels",
			Description: "Use dynamic labels instead of alias patterns in CloudWatch datasource",
			State:       FeatureStateStable,
>>>>>>> 5283a8b1
		},
	}
)<|MERGE_RESOLUTION|>--- conflicted
+++ resolved
@@ -238,16 +238,15 @@
 			State:       FeatureStateAlpha,
 		},
 		{
-<<<<<<< HEAD
-			Name:            "coremodelValidation",
-			Description:     "Validate objects (e.g. dashboards) against coremodel schemas",
-			State:           FeatureStateAlpha,
-			RequiresRestart: true,
-=======
 			Name:        "cloudWatchDynamicLabels",
 			Description: "Use dynamic labels instead of alias patterns in CloudWatch datasource",
 			State:       FeatureStateStable,
->>>>>>> 5283a8b1
+		},
+		{
+			Name:            "coremodelValidation",
+			Description:     "Validate objects (e.g. dashboards) against coremodel schemas",
+			State:           FeatureStateAlpha,
+			RequiresRestart: true,
 		},
 	}
 )