--- conflicted
+++ resolved
@@ -172,31 +172,26 @@
 			AddField(bluge.NewKeywordField(documentFieldLocation, location).Aggregatable().StoreValue()).
 			AddField(bluge.NewKeywordField(documentFieldKind, string(entityKindPanel)).Aggregatable().StoreValue()) // likely want independent index for this
 
-<<<<<<< HEAD
-			for _, xform := range panel.Transformer {
-				doc.AddField(bluge.NewKeywordField(documentFieldTransformer, xform).Aggregatable())
-			}
-
-			for _, ds := range panel.Datasource {
-				if ds.UID != "" {
-					doc.AddField(bluge.NewKeywordField(documentFieldDSUID, ds.UID).
-						StoreValue().
-						Aggregatable().
-						SearchTermPositions())
-				}
-				if ds.Type != "" {
-					doc.AddField(bluge.NewKeywordField(documentFieldDSType, ds.Type).
-						StoreValue().
-						Aggregatable().
-						SearchTermPositions())
-				}
-			}
-
-			batch.Insert(doc)
-		}
-=======
+		for _, xform := range panel.Transformer {
+			doc.AddField(bluge.NewKeywordField(documentFieldTransformer, xform).Aggregatable())
+		}
+
+		for _, ds := range panel.Datasource {
+			if ds.UID != "" {
+				doc.AddField(bluge.NewKeywordField(documentFieldDSUID, ds.UID).
+					StoreValue().
+					Aggregatable().
+					SearchTermPositions())
+			}
+			if ds.Type != "" {
+				doc.AddField(bluge.NewKeywordField(documentFieldDSType, ds.Type).
+					StoreValue().
+					Aggregatable().
+					SearchTermPositions())
+			}
+		}
+
 		docs = append(docs, doc)
->>>>>>> baa50c58
 	}
 	return docs
 }
