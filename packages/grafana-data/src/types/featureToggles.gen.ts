--- conflicted
+++ resolved
@@ -58,10 +58,7 @@
   commandPalette?: boolean;
   savedItems?: boolean;
   cloudWatchDynamicLabels?: boolean;
-<<<<<<< HEAD
-  coremodelValidation?: boolean;
-=======
   datasourceQueryMultiStatus?: boolean;
   azureMonitorExperimentalUI?: boolean;
->>>>>>> a5672758
+  coremodelValidation?: boolean;
 }